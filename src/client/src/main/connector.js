<<<<<<< HEAD
import * as optionParser from './optionParser'
=======
/**
 * Initiates a connection to a webpocket server once and
 * simplifies the connection with some helper methods.
 *
 * @module connector
 */
>>>>>>> ceac92cd
const WebSocket = require('ws')
const uuid = require('uuid/v4')

/**
 * @typedef {Object} Message
 * @property {string} type - The type of message
 * @property {string} uuid - The unique id of the message
 * @property {string} sender - sender service or sender client address
 * @property {string} pref_dest - sender service or sender client address
 * @property {Object} content - the payload of the message
 *
 * @see https://github.com/psedit/cte/wiki/Server-service-messages
 */

/**
 * @callback connectorCallback
 * @param {Message} The message response.
 */

class Connector {
  /**
   * Collection of all listeners
   *
   * @type {{upgrade: Array, ping: Array, 'unexpected-response': Array, error: Array, pong: Array, message: {all: Array}, close: Array, open: Array}}
   * @private
   */
  listeners = {
    close: [],
    error: [],
    open: [],
    ping: [],
    pong: [],
    'unexpected-response': [],
    upgrade: [],
    message: {
      all: []
    }
  }

  /**
   * The websocket interface.
   *
   * @type WebSocket
   */
  ws;

  /**
   * The url to the server
   *
   * @type string
   */
  URLString;

  /**
   * Creates a connection and setups listeners.
   * Also reads options from json file.
   */
  constructor () {
    let settings = optionParser.getSettings()
    this.setUp(settings.serverURL)
  }

  /**
   * Sets up the connector.
   * @param {string} pathString string of URL for websocket.
   */
  setUp (pathString) {
    this.URLString = pathString

    // Setup websocket
    this.ws = new WebSocket(pathString, {
      perMessageDeflate: false
    })
    // Setup listeners
    for (let type in this.listeners) {
      if (type === 'message') {
        this.ws.on('message', (response) => {
          response = JSON.parse(response)

          for (let listener of this.listeners.message.all) {
            listener(response)
          }

          if (response.type in this.listeners.message) {
            for (let listener of this.listeners.message[response.type]) {
              listener(response)
            }
          }
        })
      } else {
        this.ws.on(type, (...args) => {
          for (let listener of this.listeners[type]) {
            listener(...args)
          }
        })
      }
    }
  }
  /**
   * Got form:
   * https://stackoverflow.com/questions/13546424/how-to-wait-for-a-websockets-readystate-to-change
   * @param {function} callback is called when websocket is open
   */
  waitUntillOpen (callback) {
    setTimeout(() => {
      if (this.ws.readyState === 1) {
        if (callback != null) {
          callback()
        }
      } else {
        this.waitUntillOpen(callback)
      }
    }, 5) // wait 5 milisecond for the connection...
  }
  /**
   * Change the server URL
   * @param {string} newPathString string with path for new url
   */
  reload (newPathString) {
    optionParser.setServerURL(newPathString)
    let settings = optionParser.getSettings()
    this.setUp(settings.serverURL)
  }
  /**
   * Closes connection to websocket server
   *
   * @param {number} code - Status code of why the connection is closing.
   * @param {string} reason - A human readable reason of why the connection is closing.
   */
  close (code = 0, reason = 'I am done.') {
    this.ws.close(code, reason)
  }

  /**
   * Add event listener to the websocket interface.
   *
   * @param {string} type - A websocket event type.
   * @param {connectorCallback} callback - The listener that is called when the specified event happens.
   * @see https://github.com/websockets/ws/blob/HEAD/doc/ws.md#event-close-1
   */
  addEventListener (type, callback) {
    if (!(type in this.listeners)) {
      return
    }

    if (type === 'message') {
      this.listeners.message.all.push(callback)
    } else {
      this.listeners[type].push(callback)
    }
  }

  /**
   * Check if connection is open.
   *
   * @return {Boolean} True if websocket is open, otherwise False.
   */
  isOpen () {
    return this.ws.readyState === WebSocket.OPEN
  }

  /**
   * Removes a listener.
   *
   * @param {string} type - The type of the event.
   * @param {connectorCallback} callback - The function to stop listening to the specific event.
   */
  removeEventListener (type, callback) {
    if (!(type in this.listeners)) {
      return
    }

    let listeners = this.listeners

    if (type === 'message') {
      listeners = listeners.message
    }

    for (const type in listeners) {
      const arr = listeners[type]
      for (let i = 0; i < arr.length; i++) {
        if (arr[i] === callback) {
          arr.splice(i, 1)
          return
        }
      }
    }
  }

  /**
   * Return the String of the URL
   */
  getURLString () {
    return optionParser.getSettings().serverURL
  }
  /**
   * Send some content to the websocket server.
   *
   * @param {string} type - The type of the message.
   * @param {Object} content - The payload of the message.
   * @param {string} [sender = CLIENT] - The identifier of the sender.
   * @param {string} [prefDest = null] - The destination where the message should preferable go.
   */
  send (type, content, sender = 'CLIENT', prefDest = null) {
    const payload = {
      type,
      uuid: uuid(),
      sender,
      pref_def: prefDest,
      content
    }

    this.ws.send(JSON.stringify(payload))
  }

  /**
   * Sends a message and listens for the response.
   * A helper method for messages with a request-response structure.
   *
   * @param {string} requestType - The type of the message send.
   * @param {string} responseType - The type of the message to receive.
   * @param {Object} content - The payload to send.
   * @returns {Promise<Object>} - A promise with the response content/
   */
  request (requestType, responseType, content) {
    this.send(requestType, content)

    return new Promise(resolve => {
      const messageHandler = (response) => {
        const responseObj = JSON.parse(response)
        if (responseObj.type === responseType) {
          this.ws.removeEventListener('message', messageHandler)
          resolve(responseObj.content)
        }
      }
      this.ws.on('message', messageHandler)
    })
  }

  /**
   * A method to listen to a specific message type.
   * @param {string} type - The message type to listen to.
   * @param {connectorCallback} listener - The function to call.
   */
  listenToMsg (type, listener) {
    if (!(type in this.listeners.message)) {
      this.listeners.message[type] = []
    }

    this.listeners.message[type].push(listener)
  }
}

/**
 * An instance of Connector.
 * Use this to interact with this API.
 */
const inst = new Connector()
export default inst<|MERGE_RESOLUTION|>--- conflicted
+++ resolved
@@ -1,13 +1,10 @@
-<<<<<<< HEAD
-import * as optionParser from './optionParser'
-=======
 /**
  * Initiates a connection to a webpocket server once and
  * simplifies the connection with some helper methods.
  *
  * @module connector
  */
->>>>>>> ceac92cd
+import * as optionParser from './optionParser'
 const WebSocket = require('ws')
 const uuid = require('uuid/v4')
 
