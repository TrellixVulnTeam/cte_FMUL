const WebSocket = require('ws')
const uuid = require('uuid/v4')

// FIXME: Change path to server path.
<<<<<<< HEAD
// const path = new URL('ws://bami.party:12345')
const path = 'ws://segfault.party:12345'
// const path = new URL('ws://localhost:8080')
=======
// const path = 'ws://bami.party:12345'
const path = 'ws://segfault.party:12345'
// const path = 'ws://localhost:8080'
>>>>>>> ea85d2fa

/**
 * @typedef {Object} Message
 * @property {string} type - The type of message
 * @property {string} uuid - The unique id of the message
 * @property {string} sender - sender service or sender client address
 * @property {string} pref_dest - sender service or sender client address
 * @property {Object} content - the payload of the message
 *
 * @see https://github.com/psedit/cte/wiki/Server-service-messages
 */

/**
 * @callback connectorCallback
 * @param {Message} The message response.
 */

class Connector {
  /**
   * Collection of all listeners
   *
   * @type {{upgrade: Array, ping: Array, 'unexpected-response': Array, error: Array, pong: Array, message: {all: Array}, close: Array, open: Array}}
   * @private
   */
  listeners = {
    close: [],
    error: [],
    open: [],
    ping: [],
    pong: [],
    'unexpected-response': [],
    upgrade: [],
    message: {
      all: []
    }
  }

  /**
   * The websocket interface.
   *
   * @type {WebSocket}
   */
  ws;

  /**
   *
   * @type {string} URLString
   */
  URLString;

  /**
   * Creates a connection and setups listeners.
   * @param {string | URL} path - The path to the websocket server.
   */
  constructor (path) {
    this.setUp(path)
  }
  /**
   * Sets up the connector.
   * @param {string} pathString string of URL for websocket.
   */
  setUp (pathString) {
    this.URLString = pathString

    // Setup websocket
    this.ws = new WebSocket(pathString, {
      perMessageDeflate: false
    })
    // Setup listeners
    for (let type in this.listeners) {
      if (type === 'message') {
        this.ws.on('message', (response) => {
          response = JSON.parse(response)

          for (let listener of this.listeners.message.all) {
            listener(response)
          }

          if (response.type in this.listeners.message) {
            for (let listener of this.listeners.message[response.type]) {
              listener(response)
            }
          }
        })
      } else {
        this.ws.on(type, (...args) => {
          for (let listener of this.listeners[type]) {
            listener(...args)
          }
        })
      }
    }
  }
  /**
   * Got form:
   * https://stackoverflow.com/questions/13546424/how-to-wait-for-a-websockets-readystate-to-change
   * @param {function} callback is called when websocket is open
   */
  waitUntillOpen (callback) {
    setTimeout(() => {
      if (this.ws.readyState === 1) {
        if (callback != null) {
          callback()
        }
      } else {
        this.waitUntillOpen(callback)
      }
    }, 5) // wait 5 milisecond for the connection...
  }
  /**
   * Change the server URL
   * @param {string} newPathString string with path for new url
   */
  reload (newPathString) {
    this.setUp(newPathString)
  }
  /**
   * Closes connection to websocket server
   *
   * @param {number} code - Status code of why the connection is closing.
   * @param {string} reason - A human readable reason of why the connection is closing.
   */
  close (code = 0, reason = 'I am done.') {
    this.ws.close(code, reason)
  }

  /**
   * Add event listener to the websocket interface.
   *
   * @param {string} type - A websocket event type.
   * @param {connectorCallback} callback - The listener that is called when the specified event happens.
   * @see https://github.com/websockets/ws/blob/HEAD/doc/ws.md#event-close-1
   */
  addEventListener (type, callback) {
    if (!(type in this.listeners)) {
      return
    }

    if (type === 'message') {
      this.listeners.message.all.push(callback)
    } else {
      this.listeners[type].push(callback)
    }
  }

  /**
   * Check if connection is open.
   *
   * @return {Boolean} True if websocket is open, otherwise False.
   */
  isOpen () {
    return this.ws.readyState === WebSocket.OPEN
  }

  /**
   * Removes a listener.
   *
   * @param {string} type - The type of the event.
   * @param {connectorCallback} callback - The function to stop listening to the specific event.
   */
  removeEventListener (type, callback) {
    if (!(type in this.listeners)) {
      return
    }

    let listeners = this.listeners

    if (type === 'message') {
      listeners = listeners.message
    }

    for (const type in listeners) {
      const arr = listeners[type]
      for (let i = 0; i < arr.length; i++) {
        if (arr[i] === callback) {
          arr.splice(i, 1)
          return
        }
      }
    }
  }

  /**
   * Return the String of the URL
   */
  getURLString () {
    return this.URLString
  }
  /**
   * Send some content to the websocket server.
   *
   * @param {string} type - The type of the message.
   * @param {Object} content - The payload of the message.
   * @param {string} [sender = CLIENT] - The identifier of the sender.
   * @param {string} [prefDest = null] - The destination where the message should preferable go.
   */
  send (type, content, sender = 'CLIENT', prefDest = null) {
    const payload = {
      type,
      uuid: uuid(),
      sender,
      pref_def: prefDest,
      content
    }

    this.ws.send(JSON.stringify(payload))
  }

  /**
   * Sends a message and listens for the response.
   * A helper method for messages with a request-response structure.
   *
   * @param {string} requestType - The type of the message send.
   * @param {string} responseType - The type of the message to receive.
   * @param {Object} content - The payload to send.
   * @returns {Promise<Object>} - A promise with the response content/
   */
  request (requestType, responseType, content) {
    this.send(requestType, content)

    return new Promise(resolve => {
      const messageHandler = (response) => {
        const responseObj = JSON.parse(response)
        if (responseObj.type === responseType) {
          this.ws.removeEventListener('message', messageHandler)
          resolve(responseObj.content)
        }
      }
      this.ws.on('message', messageHandler)
    })
  }

  /**
   * A method to listen to a specific message type.
   * @param {string} type - The message type to listen to.
   * @param {connectorCallback} listener - The function to call.
   */
  listenToMsg (type, listener) {
    if (!(type in this.listeners.message)) {
      this.listeners.message[type] = []
    }

    this.listeners.message[type].push(listener)
  }
}

/**
 * An instance of Connector.
 * Use this to interact with this API.
 */
const inst = new Connector(path)
export default inst<|MERGE_RESOLUTION|>--- conflicted
+++ resolved
@@ -2,15 +2,9 @@
 const uuid = require('uuid/v4')
 
 // FIXME: Change path to server path.
-<<<<<<< HEAD
-// const path = new URL('ws://bami.party:12345')
-const path = 'ws://segfault.party:12345'
+const path = new URL('ws://bami.party:12345')
+// const path = 'ws://segfault.party:12345'
 // const path = new URL('ws://localhost:8080')
-=======
-// const path = 'ws://bami.party:12345'
-const path = 'ws://segfault.party:12345'
-// const path = 'ws://localhost:8080'
->>>>>>> ea85d2fa
 
 /**
  * @typedef {Object} Message
