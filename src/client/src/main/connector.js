--- conflicted
+++ resolved
@@ -3,18 +3,11 @@
 const fs = require('fs')
 const {dialog} = require('electron')
 
-<<<<<<< HEAD
-// FIXME: Change path to server path.
-const path = new URL('ws://bami.party:12345')
-// const path = 'ws://segfault.party:12345'
-// const path = new URL('ws://localhost:8080')
-=======
 // const path = 'ws://bami.party:12345'
 const path = 'ws://segfault.party:12345'
 const homedir = require('os').homedir()
 const settingsDirPath = homedir + '/pseditor-settings/'
 const settingsPath = settingsDirPath + 'settings.json'
->>>>>>> 1a15389b
 
 /**
  * @typedef {Object} Message
@@ -159,7 +152,7 @@
     }, 5) // wait 5 milisecond for the connection...
   }
   /**
-   * Change the server URL and update the JSON file accordingly.
+   * Change the server URL
    * @param {string} newPathString string with path for new url
    */
   reload (newPathString) {
