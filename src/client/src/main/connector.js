const WebSocket = require('ws')
const uuid = require('uuid/v4')
const fs = require('fs')
const {dialog} = require('electron')

<<<<<<< HEAD
// const path = new URL('ws://bami.party:12345')
const path = 'ws://bami.party:12345'
const homedir = require('os').homedir()
const settingsDirPath = homedir + '/pseditor-settings/'
const settingsPath = settingsDirPath + 'settings.json'
=======
// FIXME: Change path to server path.
// const path = 'ws://bami.party:12345'
const path = 'ws://segfault.party:12345'
// const path = 'ws://localhost:8080'
>>>>>>> 34ced915

/**
 * @typedef {Object} Message
 * @property {string} type - The type of message
 * @property {string} uuid - The unique id of the message
 * @property {string} sender - sender service or sender client address
 * @property {string} pref_dest - sender service or sender client address
 * @property {Object} content - the payload of the message
 *
 * @see https://github.com/psedit/cte/wiki/Server-service-messages
 */

/**
 * @callback connectorCallback
 * @param {Message} The message response.
 */

class Connector {
  /**
   * Collection of all listeners
   *
   * @type {{upgrade: Array, ping: Array, 'unexpected-response': Array, error: Array, pong: Array, message: {all: Array}, close: Array, open: Array}}
   * @private
   */
  listeners = {
    close: [],
    error: [],
    open: [],
    ping: [],
    pong: [],
    'unexpected-response': [],
    upgrade: [],
    message: {
      all: []
    }
  }

  /**
   * The websocket interface.
   *
   * @type {WebSocket}
   */
  ws;

  /**
   *
   * @type {string} URLString
   */
  URLString;

  /**
   * Creates a connection and setups listeners.
   * Also creates a json file or reads path from json file.
   * @param {string} path - The path to the websocket server.
   */
  constructor (path) {
    let settings = {serverURL: path, workingPath: ''}
    /*
     */
    let getFromSettings = () => {
      let jsonSettingsString = fs.readFileSync(settingsPath, 'utf8')
      try {
        let newSettings = JSON.parse(jsonSettingsString)
        if (typeof newSettings.serverURL !== 'string') {
          makeNewSetting()
          return
        } else {
          settings = newSettings
        }
      } catch (err) {
        dialog.showErrorBox('File read error', err)
      }
    }
    let makeNewSetting = () => {
      /* Make a json object and write it to the settings.json file. */
      const jsonSettingsString = JSON.stringify(settings)
      /* Make the pseditor-settings directory if it does not exist yet. */
      if (!fs.existsSync(settingsDirPath)) fs.mkdirSync(settingsDirPath)
      /* Write json string to file. */
      fs.writeFile(settingsPath, jsonSettingsString, 'utf8', (e) => {
        if (e) dialog.showErrorBox(e)
      })
    }
    /* If settings json file exists, read the file and update the settings object. */
    if (fs.existsSync(settingsPath)) {
      getFromSettings()
    } else {
      makeNewSetting()
    }
    this.setUp(settings.serverURL)
  }
  /**
   * Sets up the connector.
   * @param {string} pathString string of URL for websocket.
   */
  setUp (pathString) {
    this.URLString = pathString

    // Setup websocket
    this.ws = new WebSocket(pathString, {
      perMessageDeflate: false
    })
    // Setup listeners
    for (let type in this.listeners) {
      if (type === 'message') {
        this.ws.on('message', (response) => {
          response = JSON.parse(response)

          for (let listener of this.listeners.message.all) {
            listener(response)
          }

          if (response.type in this.listeners.message) {
            for (let listener of this.listeners.message[response.type]) {
              listener(response)
            }
          }
        })
      } else {
        this.ws.on(type, (...args) => {
          for (let listener of this.listeners[type]) {
            listener(...args)
          }
        })
      }
    }
  }
  /**
   * Got form:
   * https://stackoverflow.com/questions/13546424/how-to-wait-for-a-websockets-readystate-to-change
   * @param {function} callback is called when websocket is open
   */
  waitUntillOpen (callback) {
    setTimeout(() => {
      if (this.ws.readyState === 1) {
        if (callback != null) {
          callback()
        }
      } else {
        this.waitUntillOpen(callback)
      }
    }, 5) // wait 5 milisecond for the connection...
  }
  /**
   * Change the server URL and update the JSON file accordingly.
   * @param {string} newPathString string with path for new url
   */
  reload (newPathString) {
    let settings = {serverURL: newPathString, workingPath: ''}

    // TODO: Maak hier een fucntie van (@see constructor)
    /* If settings json file exists, read the file and update the serverURL member. */
    if (fs.existsSync(settingsPath)) {
      let jsonSettingsString = fs.readFileSync(settingsPath, 'utf8')
      try {
        settings = JSON.parse(jsonSettingsString)
        settings.serverURL = newPathString
        fs.writeFile(settingsPath, JSON.stringify(settings), 'utf8', (e) => { if (e) dialog.showErrorBox('File Write Error', e) })
      } catch (err) {
        dialog.showErrorBox('File write error', err)
      }
    } else {
      /* Make a json object and write it to the settings.json file. */
      const jsonSettingsString = JSON.stringify(settings)

      /* Make the pseditor-settings directory if it does not exist yet. */
      if (!fs.existsSync(settingsDirPath)) fs.mkdirSync(settingsDirPath)

      /* Write json string to file. */
      fs.writeFile(settingsPath, jsonSettingsString, 'utf8', (e) => {
        if (e) dialog.showErrorBox('File write error', e)
      })
    }
    this.setUp(settings.serverURL)
  }
  /**
   * Closes connection to websocket server
   *
   * @param {number} code - Status code of why the connection is closing.
   * @param {string} reason - A human readable reason of why the connection is closing.
   */
  close (code = 0, reason = 'I am done.') {
    this.ws.close(code, reason)
  }

  /**
   * Add event listener to the websocket interface.
   *
   * @param {string} type - A websocket event type.
   * @param {connectorCallback} callback - The listener that is called when the specified event happens.
   * @see https://github.com/websockets/ws/blob/HEAD/doc/ws.md#event-close-1
   */
  addEventListener (type, callback) {
    if (!(type in this.listeners)) {
      return
    }

    if (type === 'message') {
      this.listeners.message.all.push(callback)
    } else {
      this.listeners[type].push(callback)
    }
  }

  /**
   * Check if connection is open.
   *
   * @return {Boolean} True if websocket is open, otherwise False.
   */
  isOpen () {
    return this.ws.readyState === WebSocket.OPEN
  }

  /**
   * Removes a listener.
   *
   * @param {string} type - The type of the event.
   * @param {connectorCallback} callback - The function to stop listening to the specific event.
   */
  removeEventListener (type, callback) {
    if (!(type in this.listeners)) {
      return
    }

    let listeners = this.listeners

    if (type === 'message') {
      listeners = listeners.message
    }

    for (const type in listeners) {
      const arr = listeners[type]
      for (let i = 0; i < arr.length; i++) {
        if (arr[i] === callback) {
          arr.splice(i, 1)
          return
        }
      }
    }
  }

  /**
   * Return the String of the URL
   */
  getURLString () {
    return this.URLString
  }
  /**
   * Send some content to the websocket server.
   *
   * @param {string} type - The type of the message.
   * @param {Object} content - The payload of the message.
   * @param {string} [sender = CLIENT] - The identifier of the sender.
   * @param {string} [prefDest = null] - The destination where the message should preferable go.
   */
  send (type, content, sender = 'CLIENT', prefDest = null) {
    const payload = {
      type,
      uuid: uuid(),
      sender,
      pref_def: prefDest,
      content
    }

    this.ws.send(JSON.stringify(payload))
  }

  /**
   * Sends a message and listens for the response.
   * A helper method for messages with a request-response structure.
   *
   * @param {string} requestType - The type of the message send.
   * @param {string} responseType - The type of the message to receive.
   * @param {Object} content - The payload to send.
   * @returns {Promise<Object>} - A promise with the response content/
   */
  request (requestType, responseType, content) {
    this.send(requestType, content)

    return new Promise(resolve => {
      const messageHandler = (response) => {
        const responseObj = JSON.parse(response)
        if (responseObj.type === responseType) {
          this.ws.removeEventListener('message', messageHandler)
          resolve(responseObj.content)
        }
      }
      this.ws.on('message', messageHandler)
    })
  }

  /**
   * A method to listen to a specific message type.
   * @param {string} type - The message type to listen to.
   * @param {connectorCallback} listener - The function to call.
   */
  listenToMsg (type, listener) {
    if (!(type in this.listeners.message)) {
      this.listeners.message[type] = []
    }

    this.listeners.message[type].push(listener)
  }
}

/**
 * An instance of Connector.
 * Use this to interact with this API.
 */
const inst = new Connector(path)
export default inst<|MERGE_RESOLUTION|>--- conflicted
+++ resolved
@@ -3,18 +3,10 @@
 const fs = require('fs')
 const {dialog} = require('electron')
 
-<<<<<<< HEAD
-// const path = new URL('ws://bami.party:12345')
 const path = 'ws://bami.party:12345'
 const homedir = require('os').homedir()
 const settingsDirPath = homedir + '/pseditor-settings/'
 const settingsPath = settingsDirPath + 'settings.json'
-=======
-// FIXME: Change path to server path.
-// const path = 'ws://bami.party:12345'
-const path = 'ws://segfault.party:12345'
-// const path = 'ws://localhost:8080'
->>>>>>> 34ced915
 
 /**
  * @typedef {Object} Message
