--- conflicted
+++ resolved
@@ -7,16 +7,6 @@
 import * as optionParser from './optionParser'
 const WebSocket = require('ws')
 const uuid = require('uuid/v4')
-<<<<<<< HEAD
-const fs = require('fs')
-const {dialog} = require('electron')
-
-const path = 'ws://segfault.party:12345'
-const homedir = require('os').homedir()
-const settingsDirPath = homedir + '/pseditor-settings/'
-const settingsPath = settingsDirPath + 'settings.json'
-=======
->>>>>>> 5ed44238
 
 /**
  * @typedef {Object} Message
