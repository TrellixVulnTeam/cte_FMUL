<template>
  <div id="wrapper">
    <sidebar id="sidebar" v-if="isLoggedIn"/>
    <editor id="editor" v-if="isLoggedIn"/>
    <login id="login" v-if="!isLoggedIn"/>
    <tabs id="tabs"/>
  </div>
</template>


<script>
  import Editor from './Editor'
  import Sidebar from './Sidebar'
  import Login from './Login'
  import Tabs from './Tabs/Tabs'

  import connector from '../../main/connector.js'

  export default {
    name: 'landing-page',
<<<<<<< HEAD
    computed: {
      isLoggedIn () {
        return this.$store.state.user.isLoggedIn
      }
    },
    components: { Editor, Sidebar, Login, Tabs },
=======
    components: { Editor, Sidebar, Tabs },
    mounted () {
      const username = require('os').userInfo().username
      connector.addEventListener('open', () => {
        connector.request(
          'login-request',
          'login-response',
          {username}
        ).then(({succeed, error}) => {
          if (!succeed) {
            console.error(error)
          }
        })
      })
    },
>>>>>>> e487c37c
    methods: {
      open (link) {
        this.$electron.shell.openExternal(link)
      }
    }
  }
</script>

<style scoped lang="scss">
  #wrapper {
    background:
      radial-gradient(
        ellipse at top left,
        rgba(255, 255, 255, 1) 40%,
        rgba(229, 229, 229, .9) 100%
      );

    height: 100vh;
    width: 100vw;
    display: grid;
    grid-template-areas:
        'sidebar tabs'
        'sidebar editor';
    grid-template-columns: 15em 1fr;
    grid-template-rows: auto 1fr;

    // Ensure no scroll bars on landing page
    overflow: hidden;
  }
  #sidebar {
    grid-area: sidebar;
  }
  #editor {
    grid-area: editor;
  }
  #tabs {
    grid-area: tabs;
  }
</style><|MERGE_RESOLUTION|>--- conflicted
+++ resolved
@@ -18,15 +18,12 @@
 
   export default {
     name: 'landing-page',
-<<<<<<< HEAD
     computed: {
       isLoggedIn () {
         return this.$store.state.user.isLoggedIn
       }
     },
     components: { Editor, Sidebar, Login, Tabs },
-=======
-    components: { Editor, Sidebar, Tabs },
     mounted () {
       const username = require('os').userInfo().username
       connector.addEventListener('open', () => {
@@ -41,7 +38,6 @@
         })
       })
     },
->>>>>>> e487c37c
     methods: {
       open (link) {
         this.$electron.shell.openExternal(link)
