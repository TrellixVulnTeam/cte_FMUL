<template>
  <div id="wrapper">
    <sidebar id="sidebar" v-if="isLoggedIn"/>
    <editor id="editor" v-if="isLoggedIn"/>
    <login id="login" v-if="!isLoggedIn"/>
    <tabs id="tabs"/>
<<<<<<< HEAD
    <sidebar id="sidebar"/>
    <editor id="editor"/>
    <error-messenger id="error-messenger"/>
=======
>>>>>>> d811be2c
  </div>
</template>


<script>
  import Editor from './Editor'
  import Sidebar from './Sidebar'
  import Login from './Login'
  import Tabs from './Tabs/Tabs'
  import ErrorMessenger from './ErrorMessenger'
  import connector from '../../main/connector.js'

  export default {
    name: 'landing-page',
<<<<<<< HEAD
    components: { Editor, Sidebar, Tabs, ErrorMessenger },
=======
    computed: {
      isLoggedIn () {
        return this.$store.state.user.isLoggedIn
      }
    },
    components: { Editor, Sidebar, Login, Tabs },
>>>>>>> d811be2c
    mounted () {
      const username = require('os').userInfo().username
      connector.addEventListener('open', () => {
        connector.request(
          'login-request',
          'login-response',
          {username}
        ).then(({succeed, error}) => {
          if (!succeed) {
            console.error(error)
          }
        })
      })
    },
    methods: {
      open (link) {
        this.$electron.shell.openExternal(link)
      }
    }
  }
</script>

<style scoped lang="scss">
  #wrapper {
    background:
      radial-gradient(
        ellipse at top left,
        rgba(255, 255, 255, 1) 40%,
        rgba(229, 229, 229, .9) 100%
      );

    height: 100vh;
    width: 100vw;
    display: grid;
    grid-template-areas:
        'sidebar tabs'
        'sidebar editor';
    grid-template-columns: 15em 1fr;
    grid-template-rows: auto 1fr;

    // Ensure no scroll bars on landing page
    overflow: hidden;
  }
  #sidebar {
    grid-area: sidebar;
  }
  #editor {
    grid-area: editor;
  }
  #tabs {
    grid-area: tabs;
  }
</style><|MERGE_RESOLUTION|>--- conflicted
+++ resolved
@@ -4,12 +4,7 @@
     <editor id="editor" v-if="isLoggedIn"/>
     <login id="login" v-if="!isLoggedIn"/>
     <tabs id="tabs"/>
-<<<<<<< HEAD
-    <sidebar id="sidebar"/>
-    <editor id="editor"/>
     <error-messenger id="error-messenger"/>
-=======
->>>>>>> d811be2c
   </div>
 </template>
 
@@ -24,16 +19,12 @@
 
   export default {
     name: 'landing-page',
-<<<<<<< HEAD
-    components: { Editor, Sidebar, Tabs, ErrorMessenger },
-=======
+    components: { Editor, Sidebar, Login, Tabs, ErrorMessenger },
     computed: {
       isLoggedIn () {
         return this.$store.state.user.isLoggedIn
       }
     },
-    components: { Editor, Sidebar, Login, Tabs },
->>>>>>> d811be2c
     mounted () {
       const username = require('os').userInfo().username
       connector.addEventListener('open', () => {
