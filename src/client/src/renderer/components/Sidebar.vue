<template>
  <div class="sidenav">
    <div id="toolbar">
      <span class="curr-folder">./{{this.currPath.join('/')}}</span>
      <back-icon title="Go to previous folder" class="button" @click="previous"/>
      <home-icon title="Go to home folder" class="button" @click="home"/>
    </div>
    <div class="file-tools">
      <upload title="Upload file" class="button" @click="uploadFile"/>
      <file-plus title="Add new file" class="button" @click="createFile"/>
      <file-document-edit title="Rename file" class="button" @click="renameFile"/>
      <file-move title="Relocate file" class="button" @click="relocateFile"/>
      <file-remove title="Remove file" class="button" @click="removeFile"/>
    </div>


    <file-tree id="file-list" :file-list="currItems" @openFolder="openFolder" @openFile="openFile"/>
  </div>
</template>

<script>
  import HomeIcon from 'vue-material-design-icons/Home'
  import BackIcon from 'vue-material-design-icons/ArrowLeft'
  import FileRemove from 'vue-material-design-icons/FileRemove'
  import FilePlus from 'vue-material-design-icons/FilePlus'
  import FileDocumentEdit from 'vue-material-design-icons/FileDocumentEdit'
  import FileMove from 'vue-material-design-icons/FileMove'
  import Upload from 'vue-material-design-icons/Upload'
  import connector from '../../main/connector'
  import FileTree from './Sidebar/FileTree'
  import * as fileManager from './Sidebar/fileManager'
  const { dialog } = require('electron').remote
  const dialogs = require('dialogs')

  export default {
    name: 'sidebar',
    data () {
      return {
        currPath: [],
        completeTree: []
      }
    },
    components: {
      FileTree,
      HomeIcon,
      BackIcon,
      FileRemove,
      FilePlus,
      FileDocumentEdit,
      FileMove,
      Upload
    },
    computed: {
      /**
       *  Use completeTree to get all items in the current folder.
       */
      currItems () {
        let items = this.completeTree

        /* Loop over all files in current directory and add
         * object to files array, storing the name and type
         * (either directory or file) of the file.
         * For sorting purposes, first push all directories
         * and then all other files. */
        fs.readdirSync(currFolder).forEach(file => {
          if (fs.lstatSync(currFolder + file).isDirectory()) {
            files.push({name: file, type: 'dir', path: `${currFolder}${file}/`})
          }
        })
        /* For all folders in the current path (meaning, all parents)
         * search for the corresponding element in the completeTree and
         * save the content of the corrseponding file.
         */
        for (const folder of this.currPath) {
          for (const item of items) {
            if (!(item instanceof Array)) {
              continue
            }

            if (folder === item[0]) {
              items = item[1]
              break
            }
          }
<<<<<<< HEAD
        }
        return items
      },

      currPathString () {
        /* The path string has to and on a '/' so we can append a file
         * name directly to when we want the path of that file. */
        let pathString = `./${this.currPath.join('/')}`
        if (pathString.slice(-1) !== '/') {
          pathString += '/'
        }

        return pathString
=======
        })

        this.$store.commit('updateFiles', files)
        return files
>>>>>>> db57e82a
      }
    },
    methods: {
      /**
       * When clicking on a folder, push the folder name to currPath.
       *
       * @param {string} name name of folder that is clicked on
       */
      openFolder (name) {
        this.currPath.push(name)
      },

      /**
       * Open a prompt box and ask user for input.
       *
       * @param {string} promptString message shown in promptBox
       * @param {string} defaultString default input for prompt
       * @param {function} callback callback function to be executed
       */
      promptBox (promptString, defaultString, callback) {
        const d = dialogs()

        d.prompt(promptString, defaultString, response => {
          callback(response)
        })
      },

      /**
       * This function checks if two paths are of the same type
       * (both directories or both files).
       *
       * @param {string} path1 first path
       * @param {string} path2 second path
       * @return {Boolean} True if paths are of the same type
       */
      sameType (path1, path2) {
        if (path1.slice(-1) === '/' && path2.slice(-1) === '/') {
          /* Both paths indicate directories. */
          return true
        } else if (path1.slice(-1) !== '/' && path2.slice(-1) !== '/') {
          /* Both paths indicate files. */
          return true
        }
        return false
      },

      /**
       * Get an array of strings of items in current directory.
       */
      itemNames () {
        let items = []

        for (let i = 0; i < this.currItems.length; i++) {
          let item = this.currItems[i]
          if (item instanceof Array) {
            items.push(`${item[0]}/`)
          } else {
            items.push(item)
          }
        }

        return items
      },

      /**
       * Change name of file or directory.
       */
      renameFile () {
        /* Let user select file or directory from current folder.
         * First get all files and directories. */
        let items = ['cancel']
        items = items.concat(this.itemNames())

        /* Options needed for the message box. */
        let options = {
          type: 'question',
          buttons: items,
          defaultId: 0,
          title: 'Rename file or directory',
          message: 'Select item to rename'
        }

        /* Let user choose which file to rename. */
        dialog.showMessageBox(null, options, (response) => {
          /* When user selects 'cancel', do nothing. */
          if (response === 0) {
            return
          }

          let oldName = items[response]

          /* Define a function to change name. Assure that a file gets
           * changed into a file and a directory into a directory.
           */
          let changeName = (newName) => {
            if (newName === '') {
              return
            }

            /* If oldName is a directory, add a '/' to the new name.
             * If not, but newName is a directory, throw an error. */
            if (oldName.slice(-1) === '/') {
              newName = newName.slice(-1) !== '/' ? newName + '/' : newName
            } else if (newName.slice(-1) === '/') {
              console.log('A file cannot be changed into a directory!')
              return
            }

            fileManager.nameChange(this.currPathString, oldName, newName)
          }

          this.promptBox('Enter new name', oldName, changeName)
        })
      },

      /**
       * Change location of file or directory.
       */
      relocateFile () {
        console.log('relocating file...')
        let selectFolder = (filePath, payload) => {
          this.promptBox('Enter path', filePath, (reponse) => {
            console.log('Requesting location change: ', reponse)
            fileManager.locationChange(filePath, reponse)
          })
        }
        this.selectItem('File move', 'select a file to move', '', this.currItems, 'file', selectFolder)
      },
      /* Let the user select a file.
        * Itemtype can be:
        *  'file'
        *  'all'
        *  'dir'
        *  Passes selected filename in callback.
        *  NOTE: can return 0 in case of cancel!
        */
      selectItem (title, message, detail, items = this.currItems, itemType, callback) {
        /* Get all items of the desired type.
        */
        let filterFunc = (item) => {
          switch (itemType) {
            case 'file':
              return !(item instanceof Array)
            case 'dir':
              return (item instanceof Array)
            default:
              return true
          }
        }
        let filterItems = items.filter(filterFunc)

        /* Add a cancel button
          */
        let buttonOptions = ['cancel', ...filterItems]

        /* Options needed for the message box. */
        let options = {
          type: 'question',
          buttons: buttonOptions,
          defaultId: 0,
          title: title,
          message: message,
          detail: detail
        }
        let returnValue = 0
        /* Let user choose which file to delete. */
        dialog.showMessageBox(null, options, (response) => {
          /* When user selects 'cancel', do nothing. */
          if (response === 0) {
            return
          }
          console.log('button options', buttonOptions)
          returnValue = buttonOptions[response]
          returnValue = `${this.currPathString}${returnValue}`
          callback(returnValue)
        })
      },

      /**
       * Upload new file to server.
       */
      uploadFile () {
        console.log('uploading')
      },

      /**
       * Ask user for a name and create a new file with that name.
       * If file already exists, it will be overwritten.
       */
      createFile () {
        const d = dialogs()

        let promptString = `Add new file or directory. Enter desired name.
        If final character is '/', a new directory will be added.
        Note: if file alread exists, it will be overwritten.`

        d.prompt(promptString, 'newFile', newFileName => {
          if (newFileName === '') {
            return
          }

          /* Add new file. */
          fileManager.newFile(`${this.currPathString}${newFileName}`)
        })
      },

      /**
       * Let user choose a file and remove that file from the server.
       */
      removeFile () {
        // let items = this.currItems

        // /* Get all files. */
        // let files = items.filter((item) => {
        //   return !(item instanceof Array)
        // })
        // files = ['cancel', ...files]

        let items = ['cancel'].concat(this.itemNames()) // TODO: Remove if only file deletion allowed

        /* Options needed for the message box. */
        let options = {
          type: 'question',
          // buttons: files, // FIXME: Change to 'files' if only file deletion allowed
          buttons: items,
          defaultId: 0,
          title: 'Delete file',
          message: 'Select file to delete',
          detail: 'This cannot be undone!'
        }

        /* Let user choose which file to delete. */
        dialog.showMessageBox(null, options, (response) => {
          /* When user selects 'cancel', do nothing. */
          if (response === 0) {
            return
          }

          fileManager.removeFile(`${this.currPathString}${items[response]}`)
        })
      },

      /**
       * When clicking on a file, open file in editor.
       *
       * @param {string} name name of folder that is clicked on
       */
      openFile (name) {
        let filePath = `./${[...this.currPath, name].join('/')}`
        this.$store.dispatch('openFile', filePath)
      },

      /**
       * Pop the last element from currPath.
       */
      previous () {
        this.currPath.pop()
      },

      /**
       * Empty the currPath array.
       */
      home () {
        this.currPath = []
      },

      /**
        * Updates the file tree by requesting file from server.
        */
      updateFileTree () {
        connector.request(
          'file-list-request',
          'file-list-response',
          {}
        ).then((content) => {
          this.completeTree = content.root_tree.slice()
        })
      },

      /**
       * Open a new web socket and update the file tree.
       */
      openSocketUpdateTree () {
        /* When there is a change in the file structure,
         * update the file tree.
         */
        connector.listenToMsg('file-change-broadcast', (content) => {
          this.updateFileTree()
        })
        connector.addEventListener('open', () => {
          this.updateFileTree()
        })
      }
    },
    mounted () {
      this.openSocketUpdateTree()
    }
  }
</script>

<style scoped lang="scss">
  $padding: 1em;
  .sidenav {
    background-color: #111;
    display: grid;
    grid-template-rows: auto auto 1fr;
    height: 100%;
    border-right: 1px solid #000;
  }
  .curr-folder {
    color: #ccc;
    font-size: 0.8em;
  }
  #toolbar {
    background-color: #333;
    color: #fff;
    font-size: 1.3em;
    padding: 0 $padding;
    display: grid;
    grid-template-columns: 1fr auto auto;
    grid-gap: 0.5em;
    align-items: center;
    height: 2em;
  }
  .file-tools {
    background-color: #555;
    display: grid;
    grid-template-columns: 1fr auto auto auto auto auto;
    grid-gap: 0.5em;
    align-items: center;
    color: #fff;
    font-size: 1.3em;
    padding: 0 $padding;
    height: 2em;
  }
  #file-list {
    overflow-y: auto;
    padding: 0 1em;
    margin-top: .5em;
    list-style-type: none;
  }
  .button {
    cursor: pointer;
    :hover {
      color: #fff;
    }
  }
  .dir {
    color: #ccc;
    cursor:pointer;
    &:hover {
      color: rgb(102, 15, 102);
    }
  }
  .file {
    color: #fff;
    &:hover {
      color: rgb(102, 15, 102);
      cursor: pointer;
    }
  }
  .sidenav a {
    /*padding: 6px 8px 6px 16px;*/
    text-decoration: none; /* No underline in links. */
    font-size: 25px;
    color: #818181;
    display: block;
    &:hover {
      color: #f1f1f1;
    }
  }
</style><|MERGE_RESOLUTION|>--- conflicted
+++ resolved
@@ -82,7 +82,6 @@
               break
             }
           }
-<<<<<<< HEAD
         }
         return items
       },
@@ -96,12 +95,6 @@
         }
 
         return pathString
-=======
-        })
-
-        this.$store.commit('updateFiles', files)
-        return files
->>>>>>> db57e82a
       }
     },
     methods: {
