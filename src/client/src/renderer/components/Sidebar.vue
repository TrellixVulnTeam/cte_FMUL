<template>
  <div class="sidenav">
    <div id="toolbar">
      <span class="curr-folder">./{{this.currPath.join('/')}}</span>
      <back-icon title="Go to previous folder" class="button" @click="previous"/>
      <home-icon title="Go to home folder" class="button" @click="home"/>
    </div>
    <div class="file-tools">
      <upload title="Upload directory" class="button" @click="uploadDir"/>
      <file-upload title="Upload file" class="button" @click="uploadFile"/>
      <file-plus title="Add new file" class="button" @click="createFile"/>
      <file-document-edit title="Rename file" class="button" @click="renameFile"/>
      <file-move title="Relocate file" class="button" @click="relocateFile"/>
      <file-remove title="Remove file" class="button" @click="removeFile"/>
      <file-download title="Download file" class="button" @click="downloadFile"/>
    </div>


    <file-tree id="file-list" :file-list="currItems" @openFolder="openFolder" @openFile="openFile"/>
  </div>
</template>

<script>
  import HomeIcon from 'vue-material-design-icons/Home'
  import BackIcon from 'vue-material-design-icons/ArrowLeft'
  import FileRemove from 'vue-material-design-icons/FileRemove'
  import FilePlus from 'vue-material-design-icons/FilePlus'
  import FileDocumentEdit from 'vue-material-design-icons/FileDocumentEdit'
  import FileMove from 'vue-material-design-icons/FileMove'
  import FileUpload from 'vue-material-design-icons/FileUpload'
  import FileDownload from 'vue-material-design-icons/Download'
  import Upload from 'vue-material-design-icons/Upload'
  import connector from '../../main/connector'
  import FileTree from './Sidebar/FileTree'
  import * as fileManager from './Sidebar/fileManager'
<<<<<<< HEAD
  import {convertToJS, stitch} from '../../main/pieceTable'
  const {dialog} = require('electron').remote
=======
  const { dialog } = require('electron').remote
  // const read = require('fs-readdir-recursive')
>>>>>>> caff2d8b
  const dialogs = require('dialogs')
  const fs = require('fs')

  export default {
    name: 'sidebar',
    data () {
      return {
        currPath: [],
        completeTree: []
      }
    },
    components: {
      FileTree,
      HomeIcon,
      BackIcon,
      FileRemove,
      FilePlus,
      FileDocumentEdit,
      FileMove,
      Upload,
      FileUpload,
      FileDownload
    },
    computed: {
      /**
       *  Use completeTree to get all items in the current folder.
       */
      currItems () {
        let items = this.completeTree

        /* For all folders in the current path (meaning, all parents)
         * search for the corresponding element in the completeTree and
         * save the content of the corrseponding file.
         */
        for (const folder of this.currPath) {
          for (const item of items) {
            if (!(item instanceof Array)) {
              continue
            }

            if (folder === item[0]) {
              items = item[1]
              break
            }
          }
        }
        return items
      },

      currPathString () {
        /* The path string has to and on a '/' so we can append a file
         * name directly to when we want the path of that file. */
        let pathString = `./${this.currPath.join('/')}`
        if (pathString.slice(-1) !== '/') {
          pathString += '/'
        }

        return pathString
      }
    },
    methods: {
      /**
       * When clicking on a folder, push the folder name to currPath.
       *
       * @param {string} name name of folder that is clicked on
       */
      openFolder (name) {
        this.currPath.push(name)
      },
      /**
       * Lets the user select a local map and a file on the server.
       * The user then downloads the file.
       */
      downloadFile () {
        /**
         * Is called when the file has been selected
         * @param {string} filePath path to the file that is to be downloaded
         */
        let fileToLocal = (filePath) => {
          if (filePath === undefined) {
            return
          }
          /* Select a local file
           */
          let options = {
            title: 'Download location',
            message: 'Select where to download file',
            defaultPath: 'default.txt'
          }
          dialog.showSaveDialog(null, options, (downloadPath) => {
            if (downloadPath === undefined) {
              return
            }
            /* Get filename
             */
            let lastSlash = downloadPath.lastIndexOf('/')
            let filename = downloadPath.slice(lastSlash + 1, downloadPath.length)

            console.log('Ready to save: ', filePath, downloadPath)
            /* Join the file
             */
            connector.send(
              'file-join',
              {
                'file_path': filePath
              }
            )
            /* Get the file from
             */
            connector.request(
              'file-content-request',
              'file-content-response',
              {
                'file_path': filePath,
                'start': 0,
                'length': -1
              }
            ).then((data) => {
              let fileContent = stitch(convertToJS(data)).join('')
              fs.writeFile(downloadPath, fileContent, (err) => {
                console.log('error', err)
              })
              console.log('dd: ', filename)
              console.log('fc: ', fileContent)
            })
          })
        }
        /* Let the user select a file
         */
        this.selectItem('Download file', 'Select a file to download', '', this.currItems, 'file', fileToLocal)
      },
      /**
       * Open a prompt box and ask user for input.
       *
       * @param {string} promptString message shown in promptBox
       * @param {string} defaultString default input for prompt
       * @param {function} callback callback function to be executed
       */
      promptBox (promptString, defaultString, callback) {
        const d = dialogs()

        d.prompt(promptString, defaultString, response => {
          callback(response)
        })
      },

      /**
       * This function checks if two paths are of the same type
       * (both directories or both files).
       *
       * @param {string} path1 first path
       * @param {string} path2 second path
       * @return {Boolean} True if paths are of the same type
       */
      sameType (path1, path2) {
        if (path1.slice(-1) === '/' && path2.slice(-1) === '/') {
          /* Both paths indicate directories. */
          return true
        } else if (path1.slice(-1) !== '/' && path2.slice(-1) !== '/') {
          /* Both paths indicate files. */
          return true
        }
        return false
      },

      /**
       * Get an array of strings of items in current directory.
       */
      itemNames () {
        let items = []

        for (let i = 0; i < this.currItems.length; i++) {
          let item = this.currItems[i]
          if (item instanceof Array) {
            items.push(`${item[0]}/`)
          } else {
            items.push(item)
          }
        }

        return items
      },

      /**
       * Change name of file or directory.
       */
      renameFile () {
        /* Let user select file or directory from current folder.
         * First get all files and directories. */
        let items = ['cancel']
        items = items.concat(this.itemNames())

        /* Options needed for the message box. */
        let options = {
          type: 'question',
          buttons: items,
          defaultId: 0,
          title: 'Rename file or directory',
          message: 'Select item to rename'
        }

        /* Let user choose which file to rename. */
        dialog.showMessageBox(null, options, (response) => {
          /* When user selects 'cancel', do nothing. */
          if (response === 0) {
            return
          }

          let oldName = items[response]

          /* Define a function to change name. Assure that a file gets
           * changed into a file and a directory into a directory.
           */
          let changeName = (newName) => {
            if (newName === '' || newName === undefined) {
              return
            }

            /* If oldName is a directory, add a '/' to the new name.
             * If not, but newName is a directory, throw an error. */
            if (oldName.slice(-1) === '/') {
              newName = newName.slice(-1) !== '/' ? newName + '/' : newName
            } else if (newName.slice(-1) === '/') {
              console.log('A file cannot be changed into a directory!')
              return
            }

            fileManager.nameChange(this.currPathString, oldName, newName)
          }

          this.promptBox('Enter new name', oldName, changeName)
        })
      },

      /**
       * Change location of file or directory.
       */
      relocateFile () {
        let selectFolder = (filePath, payload) => {
          this.promptBox('Enter path', filePath, (response) => {
            if (response === undefined || response === '') {
              return
            }
            console.log('Requesting location change: ')
            console.log('old_path: ', filePath)
            console.log('new_path: ', response)
            fileManager.locationChange(filePath, response)
          })
        }
        this.selectItem('File move', 'select a file to move', '', this.currItems, 'file', selectFolder)
      },

      /* Let the user select a file.
        * Itemtype can be:
        *  'file'
        *  'all'
        *  'dir'
        *  Passes selected filename in callback.
        *  NOTE: can return 0 in case of cancel!
        */
      selectItem (title, message, detail, items = this.currItems, itemType, callback) {
        /* Get all items of the desired type.
        */
        let filterFunc = (item) => {
          switch (itemType) {
            case 'file':
              return !(item instanceof Array)
            case 'dir':
              return (item instanceof Array)
            case 'all':
              return true
            default:
              return true
          }
        }

        let filterItems = items.filter(filterFunc)
        filterItems = filterItems.map((item) => {
          if (item instanceof Array) {
            return item[0] + '/'
          } else {
            return item
          }
        })
        console.log('filteritems: ', filterItems)
        /* Add a cancel button
          */
        let buttonOptions = ['cancel', ...filterItems]

        /* Options needed for the message box. */
        let options = {
          type: 'question',
          buttons: buttonOptions,
          defaultId: 0,
          title: title,
          message: message,
          detail: detail
        }
        let returnValue = 0
        /* Let user choose which file to delete. */
        dialog.showMessageBox(null, options, (response) => {
          /* When user selects 'cancel', do nothing. */
          if (response === 0) {
            return
          }
          console.log('button options', buttonOptions)
          returnValue = buttonOptions[response]
          returnValue = `${this.currPathString}${returnValue}`
          callback(returnValue)
        })
      },

      /**
       * Upload a file to server (helper function of uploadFile),
       * does the actual communication with server.
       *
       * @param {string} localPath local path to file that will be uploaded
       * @param {string} serverPath destination path on server
       *
       * @see uploadFile()
       */
      uploadFileHelper (localPath, serverPath) {
        /* Read content from file and request file upload from server. */
        fs.readFile(localPath, (err, data) => {
          if (err) {
            console.log(err)
            return
          }

          fileManager.uploadFile(serverPath, data.toString())
        })
      },

      /**
       * Upload new file to server.
       */
      uploadFile () {
        let newFilePath = dialog.showOpenDialog({ properties: ['openFile'] })

        if (newFilePath === undefined || newFilePath.toString() === '') {
          return
        } else {
          newFilePath = newFilePath.toString()
        }

        /* Get name of file from path. */
        let folderPath = newFilePath.split('/')
        let newFileName = folderPath[folderPath.length - 1]
        let path = this.currPathString + newFileName

        this.uploadFileHelper(newFilePath, path)
      },

      /**
       * Upload new directory to server.
       */
      uploadDir () {
        let newDir = dialog.showOpenDialog({ properties: ['openDirectory'] })

        if (newDir === undefined || newDir[0].toString().toString() === '') {
          return
        } else {
          newDir = newDir[0].toString().toString()
        }

        fs.readdir(newDir, {withFileTypes: true}, (err, files) => {
          if (err) {
            console.log(err)
            return
          }

          let dirs = []
          files.forEach(file => {
            let localPath = `${newDir}/${file}`
            let stat = fs.statSync(localPath)

            /* Upload all files and make a list of the directories. */
            if (stat.isDirectory()) {
              dirs.push(localPath + '/')
            } else {
              /* Get name of file from path. */
              let folderPath = newFilePath.split('/')
              let newFileName = folderPath[folderPath.length - 1]
              let path = this.currPathString + newFileName

              this.uploadFileHelper()
            }
            console.log(`${newDir}/${file} is a dir? ${stat.isDirectory()}`)
          })
          // stat = fs.statSync(filePath)
          // FIXME: dirs = ['src/map/', 'src/map2/', ...]
          // if stat.isDirectory()
          //     dirs.push(file)

          console.log(typeof (files[1]))
          console.log(typeof (files[0]))
          console.log(files)
          console.log(files[1].isDirectory())
        })

        /* TODO: voor alle elementen in map: uploadDir op elke map en uploadFile
         * op elk bestand (recursief). Let op currPathString...
         */
      },

      /**
       * Ask user for a name and create a new file with that name.
       * If file already exists, it will be overwritten.
       */
      createFile () {
        const d = dialogs()

        let promptString = `Add new file or directory. Enter desired name.
        If final character is '/', a new directory will be added.
        Note: if file alread exists, it will be overwritten.`

        d.prompt(promptString, 'newFile', newFileName => {
          if (newFileName === '' || newFileName === undefined) {
            return
          }

          /* Add new file. */
          fileManager.newFile(`${this.currPathString}${newFileName}`)
        })
      },

      /**
       * Let user choose a file and remove that file from the server.
       */
      removeFile () {
        this.selectItem('Delete file', 'Select file to delete', 'This cannot be undone!', this.currItems, 'all', (filePath) => {
          /* When user selects 'cancel', do nothing. */
          if (filePath === undefined) {
            return
          }
          fileManager.removeFile(filePath)
        })
      },

      /**
       * When clicking on a file, open file in editor.
       *
       * @param {string} name name of folder that is clicked on
       */
      openFile (name) {
        let filePath = `./${[...this.currPath, name].join('/')}`
        this.$store.dispatch('openFile', filePath)
      },

      /**
       * Pop the last element from currPath.
       */
      previous () {
        this.currPath.pop()
      },

      /**
       * Empty the currPath array.
       */
      home () {
        this.currPath = []
      },

      /**
        * Updates the file tree by requesting file from server.
        */
      updateFileTree () {
        connector.request(
          'file-list-request',
          'file-list-response',
          {}
        ).then((content) => {
          this.completeTree = content.root_tree.slice()
        })
      },

      /**
       * Open a new web socket and update the file tree.
       */
      openSocketUpdateTree () {
        /* When there is a change in the file structure,
         * update the file tree.
         */
        connector.listenToMsg('file-change-broadcast', (content) => {
          this.updateFileTree()
        })
        connector.addEventListener('open', () => {
          this.updateFileTree()
        })
      }
    },
    mounted () {
      this.openSocketUpdateTree()
    }
  }
</script>

<style scoped lang="scss">
  $padding: 1em;
  .sidenav {
    background-color: #111;
    display: grid;
    grid-template-rows: auto auto 1fr;
    height: 100%;
    border-right: 1px solid #000;
  }
  .curr-folder {
    color: #ccc;
    font-size: 0.8em;
  }
  #toolbar {
    background-color: #333;
    color: #fff;
    font-size: 1.3em;
    padding: 0 $padding;
    display: grid;
    grid-template-columns: 1fr auto auto;
    grid-gap: 0.5em;
    align-items: center;
    height: 2em;
  }
  .file-tools {
    background-color: #555;
    display: grid;
    grid-template-columns: 1fr auto auto auto auto auto auto auto;
    grid-gap: 0.5em;
    align-items: center;
    color: #fff;
    font-size: 1.3em;
    padding: 0 $padding;
    height: 2em;
  }
  #file-list {
    overflow-y: auto;
    padding: 0 1em;
    margin-top: .5em;
    list-style-type: none;
  }
  .button {
    cursor: pointer;
    :hover {
      color: #fff;
    }
  }
  .dir {
    color: #ccc;
    cursor:pointer;
    &:hover {
      color: rgb(102, 15, 102);
    }
  }
  .file {
    color: #fff;
    &:hover {
      color: rgb(102, 15, 102);
      cursor: pointer;
    }
  }
  .sidenav a {
    /*padding: 6px 8px 6px 16px;*/
    text-decoration: none; /* No underline in links. */
    font-size: 25px;
    color: #818181;
    display: block;
    &:hover {
      color: #f1f1f1;
    }
  }
</style><|MERGE_RESOLUTION|>--- conflicted
+++ resolved
@@ -33,13 +33,8 @@
   import connector from '../../main/connector'
   import FileTree from './Sidebar/FileTree'
   import * as fileManager from './Sidebar/fileManager'
-<<<<<<< HEAD
   import {convertToJS, stitch} from '../../main/pieceTable'
   const {dialog} = require('electron').remote
-=======
-  const { dialog } = require('electron').remote
-  // const read = require('fs-readdir-recursive')
->>>>>>> caff2d8b
   const dialogs = require('dialogs')
   const fs = require('fs')
 
