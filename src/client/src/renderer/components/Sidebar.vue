<template>
  <div class="sidenav">
    <div id="toolbar">
      <span class="curr-folder">./{{this.currPath.join('/')}}</span>
      <back-icon title="Go to previous folder" class="button" @click="previous"/>
      <home-icon title="Go to home folder" class="button" @click="home"/>
    </div>


    <file-tree id="file-list" :file-list="currItems" @openFolder="openFolder" @openFile="openFile"/>
  </div>
</template>

<script>
  import HomeIcon from 'vue-material-design-icons/Home'
  import BackIcon from 'vue-material-design-icons/ArrowLeft'
<<<<<<< HEAD
  import FolderIcon from 'vue-material-design-icons/Folder'
  import FileIcon from 'vue-material-design-icons/File'
=======
  import connector from '../../main/connector'
  import FileTree from './Sidebar/FileTree'

>>>>>>> e487c37c
  export default {
    name: 'sidebar',
    data () {
      return {
<<<<<<< HEAD
        currFolder: './',
        dirTree: []
=======
        currPath: [],
        completeTree: []
>>>>>>> e487c37c
      }
    },
    components: {
      FileTree,
      HomeIcon,
      BackIcon
    },
    computed: {
      /**
       *  Use completeTree to get all items in the current folder.
       */
      currItems () {
        let items = this.completeTree

        /* For all folders in the current path (meaning, all parents)
         * search for the corresponding element in the completeTree and
         * save the content of the corrseponding file.
         */
        for (const folder of this.currPath) {
          for (const item of items) {
            if (!(item instanceof Array)) {
              continue
            }

            if (folder === item[0]) {
              items = item[1]
              break
            }
          }
        }
        return items
      }
    },
    methods: {
<<<<<<< HEAD
      updateDirTree () {
        this.dirTree = this.$store.state.fileTracker.dirTree
      },
      /* When clicking on a file, go inside directory or
       * render file and show its content on screen. */
=======
      /**
       * When clicking on a folder, push the folder name to currPath.
       *
       * @param {string} name name of folder that is clicked on
       */
      openFolder (name) {
        this.currPath.push(name)
      },

      /**
       * When clicking on a file, open file in editor.
       *
       * @param {string} name name of folder that is clicked on
       */
      openFile (name) {
        let filePath = `./${[...this.currPath, name].join('/')}`
        this.$store.dispatch('openFile', filePath)
      },

      /**
       * Pop the last element from currPath.
       */
>>>>>>> e487c37c
      previous () {
        this.currPath.pop()
      },
<<<<<<< HEAD
=======

      /**
       * Empty the currPath array.
       */
>>>>>>> e487c37c
      home () {
        this.currPath = []
      },

      /**
        * Updates the file tree by requesting file from server.
        */
      updateFileTree () {
        connector.request(
          'file-list-request',
          'file-list-response',
          {}
        ).then((content) => {
          this.completeTree = content.root_tree.slice()
        })
      },
<<<<<<< HEAD
      fileClick (file) {
        if (file.type === 'dir') {
          this.currFolder = file.path
        } else {
          const filePath = file.path.substring(0, file.path.length - 1)
          this.$store.dispatch('openFile', filePath)
        }
=======

      /**
       * Open a new web socket and update the file tree.
       */
      openSocketUpdateTree () {
        /* When there is a change in the file structure,
         * update the file tree.
         */
        connector.listenToMsg('file-change-broadcast', (content) => {
          this.updateFileTree()
        })
        connector.addEventListener('open', () => {
          this.updateFileTree()
        })
>>>>>>> e487c37c
      }
    },
    mounted () {
      this.openSocketUpdateTree()
    }
  }
</script>

<style scoped lang="scss">
  $padding: 1em;
  .sidenav {
    background-color: #111;
    display: grid;
    grid-template-rows: auto 1fr;
    height: 100%;
    border-right: 1px solid #000;
  }
  .curr-folder {
    color: #ccc;
    font-size: 0.8em;
  }
  #toolbar {
    background-color: #333;
    color: #fff;
    font-size: 1.3em;
    padding: 0 $padding;
    display: grid;
    grid-template-columns: 1fr auto auto;
    grid-gap: 0.5em;
    align-items: center;
    height: 2em;
  }
  #file-list {
    overflow-y: auto;
    padding: 0 1em;
    margin-top: .5em;
    list-style-type: none;
  }
  .button {
    cursor: pointer;
    :hover {
      color: #fff;
    }
  }
  .dir {
    color: #ccc;
    cursor:pointer;
    &:hover {
      color: rgb(102, 15, 102);
    }
  }
  .file {
    color: #fff;
    &:hover {
      color: rgb(102, 15, 102);
      cursor: pointer;
    }
  }
  .sidenav a {
    /*padding: 6px 8px 6px 16px;*/
    text-decoration: none; /* No underline in links. */
    font-size: 25px;
    color: #818181;
    display: block;
    &:hover {
      color: #f1f1f1;
    }
  }
</style><|MERGE_RESOLUTION|>--- conflicted
+++ resolved
@@ -14,25 +14,15 @@
 <script>
   import HomeIcon from 'vue-material-design-icons/Home'
   import BackIcon from 'vue-material-design-icons/ArrowLeft'
-<<<<<<< HEAD
-  import FolderIcon from 'vue-material-design-icons/Folder'
-  import FileIcon from 'vue-material-design-icons/File'
-=======
   import connector from '../../main/connector'
   import FileTree from './Sidebar/FileTree'
 
->>>>>>> e487c37c
   export default {
     name: 'sidebar',
     data () {
       return {
-<<<<<<< HEAD
-        currFolder: './',
-        dirTree: []
-=======
         currPath: [],
         completeTree: []
->>>>>>> e487c37c
       }
     },
     components: {
@@ -47,6 +37,16 @@
       currItems () {
         let items = this.completeTree
 
+        /* Loop over all files in current directory and add
+         * object to files array, storing the name and type
+         * (either directory or file) of the file.
+         * For sorting purposes, first push all directories
+         * and then all other files. */
+        fs.readdirSync(currFolder).forEach(file => {
+          if (fs.lstatSync(currFolder + file).isDirectory()) {
+            files.push({name: file, type: 'dir', path: `${currFolder}${file}/`})
+          }
+        })
         /* For all folders in the current path (meaning, all parents)
          * search for the corresponding element in the completeTree and
          * save the content of the corrseponding file.
@@ -62,18 +62,13 @@
               break
             }
           }
-        }
-        return items
+        })
+
+        this.$store.commit('updateFiles', files)
+        return files
       }
     },
     methods: {
-<<<<<<< HEAD
-      updateDirTree () {
-        this.dirTree = this.$store.state.fileTracker.dirTree
-      },
-      /* When clicking on a file, go inside directory or
-       * render file and show its content on screen. */
-=======
       /**
        * When clicking on a folder, push the folder name to currPath.
        *
@@ -96,17 +91,13 @@
       /**
        * Pop the last element from currPath.
        */
->>>>>>> e487c37c
       previous () {
         this.currPath.pop()
       },
-<<<<<<< HEAD
-=======
 
       /**
        * Empty the currPath array.
        */
->>>>>>> e487c37c
       home () {
         this.currPath = []
       },
@@ -123,15 +114,6 @@
           this.completeTree = content.root_tree.slice()
         })
       },
-<<<<<<< HEAD
-      fileClick (file) {
-        if (file.type === 'dir') {
-          this.currFolder = file.path
-        } else {
-          const filePath = file.path.substring(0, file.path.length - 1)
-          this.$store.dispatch('openFile', filePath)
-        }
-=======
 
       /**
        * Open a new web socket and update the file tree.
@@ -146,7 +128,6 @@
         connector.addEventListener('open', () => {
           this.updateFileTree()
         })
->>>>>>> e487c37c
       }
     },
     mounted () {
