<template>
  <div class="sidenav">
    <div id="toolbar">
      <span class="curr-folder">./{{this.currPath.join('/')}}</span>
      <back-icon title="Go to previous folder" class="button" @click="previous"/>
      <home-icon title="Go to home folder" class="button" @click="home"/>
    </div>


    <file-tree id="file-list" :file-list="currItems" @openFolder="openFolder" @openFile="openFile"/>
  </div>
</template>

<script>
  import HomeIcon from 'vue-material-design-icons/Home'
  import BackIcon from 'vue-material-design-icons/ArrowLeft'
  import connector from '../../main/connector'
  import FileTree from './Sidebar/FileTree'

  export default {
    name: 'sidebar',
    data () {
      return {
        currPath: [],
        completeTree: []
      }
    },
    components: {
      FileTree,
      HomeIcon,
      BackIcon
    },
    computed: {
      /**
       *  Use completeTree to get all items in the current folder.
       */
      currItems () {
        let items = this.completeTree

        /* For all folders in the current path (meaning, all parents)
         * search for the corresponding element in the completeTree and
         * save the content of the corrseponding file.
         */
        for (const folder of this.currPath) {
          for (const item of items) {
            if (!(item instanceof Array)) {
              continue
            }

            if (folder === item[0]) {
              items = item[1]
              break
            }
          }
        }
        return items
      }
    },
    methods: {
      /**
       * When clicking on a folder, push the folder name to currPath.
       *
       * @param {string} name name of folder that is clicked on
       */
      openFolder (name) {
        this.currPath.push(name)
      },

      /**
       * When clicking on a file, open file in editor.
       *
       * @param {string} name name of folder that is clicked on
       */
      openFile (name) {
        let filePath = `./${[...this.currPath, name].join('/')}`
        this.$store.dispatch('openFile', filePath)
      },

      /**
       * Pop the last element from currPath.
       */
      previous () {
        this.currPath.pop()
      },

      /**
       * Empty the currPath array.
       */
      home () {
        this.currPath = []
      },

      /**
        * Updates the file tree by requesting file from server.
        */
      updateFileTree () {
        connector.request(
          'file-list-request',
          'file-list-response',
          {}
        ).then((content) => {
<<<<<<< HEAD
          // this.$store.dispatch('updateFiles', content.root_tree)
          console.log('Receiving root_tree: ', content.root_tree)
          // TODO: Eventueel nog ergens anders naar fileTracker luisteren.
          this.completeTree = content.root_tree.slice()
          console.log(this.completeTree + ' in updateFileTree()')
=======
          this.$store.dispatch('updateFilesAction', content.root_tree)
          this.completeTree = this.$store.state.fileTracker.filePaths.slice()
>>>>>>> 554b842b
        })
      },

      /**
       * Open a new web socket and update the file tree.
       */
      openSocketUpdateTree () {
        /* When there is a change in the file structure,
         * update the file tree.
         */
        connector.listenToMsg('file-change-broadcast', (content) => {
          this.updateFileTree()
        })
        connector.addEventListener('open', () => {
          this.updateFileTree()
        })
<<<<<<< HEAD
      },
      /** When clicking on a file, show the content of the directory or
       *  open the file in the editor. If the clicked file is a directory,
       *  then also update currFiles.
       *
       *  @param {Object} file - object with members name, type (dir or file) and path.
       */
      fileClick (file) {
        if (file.type === 'dir') {
          let currFiles = this.currFiles
          this.currFolder = file.path

          /* Search for the directory that is clicked on, and update
           * currFiles to be the list of files inside that directory.
           */
          let currFilesLength = currFiles[1].length
          for (let i = 0; i < currFilesLength; i++) {
            let files = currFiles[1][i]

            /* Extract file name from the file path. */
            let fileTrimmed = file.path.slice(0, -1)
            let lastIndex = fileTrimmed.lastIndexOf('/')
            let fileName = fileTrimmed.substring(lastIndex + 1, fileTrimmed.length)

            /* Check if currFile is a directory and has the same name as
             * file that is clicked on.
             */
            if (typeof (files) !== 'string' && files[0] === fileName) {
              this.currFiles = files
              break
            }
          }
        } else {
          const filePath = file.path.substring(0, file.path.length - 1)
          this.$store.dispatch('openFile', filePath)
        }
=======
>>>>>>> 554b842b
      }
    },
    mounted () {
      this.openSocketUpdateTree()
    }
  }
</script>

<style scoped lang="scss">
  $padding: 1em;
  .sidenav {
    background-color: #111;
    display: grid;
    grid-template-rows: auto 1fr;
    height: 100%;
    border-right: 1px solid #000;
  }
  .curr-folder {
    color: #ccc;
    font-size: 0.8em;
  }
  #toolbar {
    background-color: #333;
    color: #fff;
    font-size: 1.3em;
    padding: .5em $padding;
    display: grid;
    grid-template-columns: 1fr auto auto;
    grid-gap: 0.5em;
    height: 50px;
  }
  #file-list {
    overflow-y: auto;
    padding: 0 1em;
    margin-top: .5em;
    list-style-type: none;
  }
  .button {
    cursor: pointer;
    :hover {
      color: #fff;
    }
  }
  .dir {
    color: #ccc;
    cursor:pointer;
    &:hover {
      color: rgb(102, 15, 102);
    }
  }
  .file {
    color: #fff;
    &:hover {
      color: rgb(102, 15, 102);
      cursor: pointer;
    }
  }
  .sidenav a {
    /*padding: 6px 8px 6px 16px;*/
    text-decoration: none; /* No underline in links. */
    font-size: 25px;
    color: #818181;
    display: block;
    &:hover {
      color: #f1f1f1;
    }
  }
</style><|MERGE_RESOLUTION|>--- conflicted
+++ resolved
@@ -99,16 +99,7 @@
           'file-list-response',
           {}
         ).then((content) => {
-<<<<<<< HEAD
-          // this.$store.dispatch('updateFiles', content.root_tree)
-          console.log('Receiving root_tree: ', content.root_tree)
-          // TODO: Eventueel nog ergens anders naar fileTracker luisteren.
           this.completeTree = content.root_tree.slice()
-          console.log(this.completeTree + ' in updateFileTree()')
-=======
-          this.$store.dispatch('updateFilesAction', content.root_tree)
-          this.completeTree = this.$store.state.fileTracker.filePaths.slice()
->>>>>>> 554b842b
         })
       },
 
@@ -125,45 +116,6 @@
         connector.addEventListener('open', () => {
           this.updateFileTree()
         })
-<<<<<<< HEAD
-      },
-      /** When clicking on a file, show the content of the directory or
-       *  open the file in the editor. If the clicked file is a directory,
-       *  then also update currFiles.
-       *
-       *  @param {Object} file - object with members name, type (dir or file) and path.
-       */
-      fileClick (file) {
-        if (file.type === 'dir') {
-          let currFiles = this.currFiles
-          this.currFolder = file.path
-
-          /* Search for the directory that is clicked on, and update
-           * currFiles to be the list of files inside that directory.
-           */
-          let currFilesLength = currFiles[1].length
-          for (let i = 0; i < currFilesLength; i++) {
-            let files = currFiles[1][i]
-
-            /* Extract file name from the file path. */
-            let fileTrimmed = file.path.slice(0, -1)
-            let lastIndex = fileTrimmed.lastIndexOf('/')
-            let fileName = fileTrimmed.substring(lastIndex + 1, fileTrimmed.length)
-
-            /* Check if currFile is a directory and has the same name as
-             * file that is clicked on.
-             */
-            if (typeof (files) !== 'string' && files[0] === fileName) {
-              this.currFiles = files
-              break
-            }
-          }
-        } else {
-          const filePath = file.path.substring(0, file.path.length - 1)
-          this.$store.dispatch('openFile', filePath)
-        }
-=======
->>>>>>> 554b842b
       }
     },
     mounted () {
