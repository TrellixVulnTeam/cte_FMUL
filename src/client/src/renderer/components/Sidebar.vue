--- conflicted
+++ resolved
@@ -47,8 +47,6 @@
         //   {name: 'HOME', type: 'dir', path: `./`}]
         let files = []
 
-<<<<<<< HEAD
-=======
         /* Loop over all files in current directory and add
          * object to files array, storing the name and type
          * (either directory or file) of the file.
@@ -66,7 +64,6 @@
           }
         })
 
->>>>>>> f0479707
         this.$store.commit('updateFiles', files)
         return files
       }
