<template>
<<<<<<< HEAD
  <div class="editor" ref="mainEditor">
    <div class="editor-pieces" ref="editorPiecesList">
      <editor-piece
              v-for="(piece, index) in pieces"
              v-if="piece.text.length > 0"
              :key="piece.pieceID + piece.username"
              :index="index"
              :pieces="pieces"
              :dragStart="lockDragStartLocation"
              :dragEnd="lockDragEndLocation"
              @lockDragStart="lockDragStart"
              @lockDragUpdate="lockDragUpdate"
              @lockDragEnd="lockDragEnd"
              @restoreScrollPosition="restoreEditorScroll"
              @mounted="editorMount"
              @update="editorUpdate"
              ref="editorPieces"
      />
=======
  <div class="editor">
    <div class="editor-pieces">
      <transition-group name="swap" tag="editor-piece">
        <editor-piece 
          v-for="(piece, index) in pieces"
          v-if="piece.text.length > 0"
          :key="piece.pieceID + piece.username"
          :index="index"
          :pieces="pieces"
          :dragStart="lockDragStartLocation"
          :dragEnd="lockDragEndLocation"
          @lockDragStart="lockDragStart"
          @lockDragUpdate="lockDragUpdate"
          @lockDragEnd="lockDragEnd"
          @mounted="editorMount"
          @update="editorUpdate"
          ref="editorPieces"
        />
      </transition-group>
>>>>>>> fa8a127e
    </div>
    <!--<div id="placeholder" v-if="!this.ready">⇚ Select a file</div>-->
    <div class="user-list" v-if="pieces.length > 0">
      <div
        class="user-list-item"
        v-for="cursor in cursors"
        :key="cursor.username"
        :title="cursor.username"
        :style="{borderColor: cursor.color}"
      >{{ cursor.username.toUpperCase() }}</div>
    </div>
  </div>
</template>

<script>
  import EditorPiece from './Editor/EditorPiece'
  import convert from './Editor/cursor'
  import connector from '../../main/connector'
  import { getRandomColor } from './Editor/RandomColor'
  import { convertChangeToJS, edit, rangeToAnchoredLength } from '../../main/pieceTable'

  export default {
    name: 'Editor',
    components: {
      EditorPiece
    },
    data () {
      return {
        lockDragStartLocation: null,
        lockDragEndLocation: null,
<<<<<<< HEAD
        dragList: null,
        cursors: [],
        restoreScrollY: 0
=======
        dragList: null
>>>>>>> fa8a127e
      }
    },
    watch: {
      filePath (val) {
        this.$store.commit('emptyCursors')
        if (val === '') return

        connector.request(
          'cursor-list-request',
          'cursor-list-response',
          { file_path: val }
        ).then(({cursor_list: cursorList}) => {
          for (const [username, pieceID, line, ch] of cursorList) {
            console.log(cursorList)
            this.$store.commit('addCursor', {
              username,
              pieceID,
              line,
              ch,
              filepath: val,
              color: getRandomColor(username)
            })
          }
        })
      }
    },
    methods: {
      editorUpdate () {},
      editorMount (editorPiece) {
        const index = this.$refs.editorPieces.indexOf(editorPiece)
        this.initializeEditor(index)
      },

      async initializeEditor (index) {
        const piece = this.$refs.editorPieces[index]
        piece.lang = this.lang
        if (index === 0) {
          return piece.initializeEditor()
        }
        piece.$options.startState = await this.getPreviousState(index)
        return piece.initializeEditor()
      },
      async getPreviousState (index) {
        if (index === 0) return undefined
        const prevPiece = this.$refs.editorPieces[index - 1]
        let cm = prevPiece.$options.cminstance
        if (!cm) {
          cm = await this.initializeEditor(index - 1)
        }
        return cm.getStateAfter(cm.lastLine(), true)
      },
      requestLock (startId, startOffset, endId, endOffset) {
        let payload = { start: {id: startId, offset: startOffset},
          end: {id: endId, offset: endOffset}}
        this.$store.dispatch('requestLock', payload)
      },
      restoreEditorScroll () {
        const editorElement = this.$refs.editorPiecesList
        console.log('new scroll', editorElement.scrollTop)
        editorElement.scrollTop = this.restoreScrollY
      },
      lockDragStart (line, index) {
        const editorElement = this.$refs.editorPiecesList
        this.restoreScrollY = editorElement.scrollTop
        this.lockDragStartLocation = {piece: index, line}
        this.lockDragEndLocation = {piece: index, line}
      },
      lockDragUpdate (line, index) {
        const editorElement = this.$refs.editorPiecesList
        this.restoreScrollY = editorElement.scrollTop
        if (this.lockDragStartLocation) {
          this.lockDragEndLocation = {piece: index, line}
        }
      },
      lockDragEnd (line, index) {
        if (this.lockDragStartLocation === null) return

        console.log(`Request lock from ${this.lockDragStartLocation.piece}:${this.lockDragStartLocation.line} to ${index}:${line}`)

        let draggedLock = rangeToAnchoredLength(this.$store.state.fileTracker.pieceTable,
          this.lockDragStartLocation.piece, this.lockDragStartLocation.line,
          this.lockDragEndLocation.piece, this.lockDragEndLocation.line)

        console.log(`PieceIdx: ${draggedLock.index}, Offset: ${draggedLock.offset}, Length: ${draggedLock.length}`)

        connector.request('file-lock-request', 'file-lock-response', {
          file_path: this.$store.state.fileTracker.openFile,
          piece_uuid: this.pieces[draggedLock.index].pieceID,
          offset: draggedLock.offset,
          length: draggedLock.length
        }).then(response => console.log(response))

        this.lockDragCancel()
      },
      showPieceLengths () {
        const table = this.$store.state.fileTracker.pieceTable
        for (let i = 0; i < table.table.length; i++) {
          console.log(`piece ${i} has length ${table.table[i].length}`)
        }
      },
      lockDragCancel () {
        console.log('cancel')
        this.lockDragStartLocation = null
        this.lockDragEndLocation = null
        for (let key in this.components) {
          this.components[key].$options.cminstance.clearGutter('user-gutter')
        }
      }
    },

    computed: {
      ready () {
        return this.code !== undefined && this.code !== ''
      },
      username () {
        return this.$store.state.user.username
      },
      pieces () {
        return this.$store.state.fileTracker.pieces
      },
      pieceTable () {
        return this.$store.state.fileTracker.pieceTable
      },
      filePath () {
        return this.$store.state.fileTracker.openFile
      },
      cursors () {
        return this.$store.state.user.cursors.filter(({filepath}) => filepath === this.filePath)
      },
      lang () {
        if (!this.filePath) return null
        const ext = this.filePath.match(/\.\w+/)[0].toLowerCase()
        if (ext === '.py') {
          return 'python'
        } else if (ext === '.js') {
          return 'javascript'
        }
        return null
      }
    },
    mounted () {
      connector.addEventListener('open', () => {
        connector.listenToMsg('file-delta-broadcast', ({ content }) => {
          if (content.file_path === this.filePath) {
            const newPieceTable = edit(this.pieceTable, content.piece_uuid, content.content.split('\n').map(val => val + '\n'))
            this.$store.dispatch('updatePieceTable', newPieceTable)
          }
        })

        connector.listenToMsg('file-piece-table-change-broadcast', ({ content }) => {
          const { textBlocks } = this.pieceTable
          const update = convertChangeToJS(textBlocks, content)
          if (update.filePath === this.filePath) {
            this.$store.dispatch('updatePieceTable', update.pieceTable)
          }
        })

        connector.listenToMsg('file-join-broadcast', ({content}) => {
          this.$store.dispatch('moveCursor', {...convert(content), ch: -1, line: -1})
        })

        connector.listenToMsg('cursor-move-broadcast', ({content}) => {
          this.$store.dispatch('moveCursor', convert(content))
        })

        connector.listenToMsg('file-leave-broadcast', ({content}) => {
          this.$store.commit('removeCursor', convert(content))
        })
      })

      addEventListener('mouseup', (e) => {
        if (!e.composedPath()[0].classList.contains('user-gutter')) {
          this.lockDragCancel()
        }
      })
    }
  }
</script>

<style scoped lang="scss">
.swap-enter-to {
  opacity: 1;
  max-height: 10000px;
  margin-bottom: 0px;
  // display: block;
}

.swap-enter {
  opacity: 0;
  max-height: 0px;
  margin-bottom: -1px;
}

.swap-enter-active {
  // display: none;
  // transition: opacity 1s 5s;
  transition: all 0s 0.35s;
}

.swap-leave-active {
  // transition: opacity 0s 0.5s;
  transition: opacity 0s 0.35s;
}

.swap-leave-to {
  opacity: 0;
}

.editor {
  width: 100%;
  overflow-y: scroll;
  background-color: #272822;
}

.editor-pieces {
  display: flex;
  flex-direction: column;
  height: 100%;
  overflow-y: auto;
}

#placeholder {
  font-size: 3em;
  height: 100%;
  width: 100%;
  line-height: 100%;
  color: #555;
  text-align: center;

  &:before {
    content: "";
    display: inline-block;
    height: 100%;
    vertical-align: middle;
  }
}

.user-list {
  position: fixed;
  bottom: 1em;
  right: 1em;

  &-item {
    border-style: solid;
    border-width: 0.1em;
    display: inline-block;
    padding: 0.05em 0.5em;
    border-radius: 2em;
    margin-left: 0.5em;
    line-height: 2em;
    text-align: center;
    background: black;
    color: #fff;
    cursor: pointer;
  }
}
</style><|MERGE_RESOLUTION|>--- conflicted
+++ resolved
@@ -1,26 +1,6 @@
 <template>
-<<<<<<< HEAD
   <div class="editor" ref="mainEditor">
     <div class="editor-pieces" ref="editorPiecesList">
-      <editor-piece
-              v-for="(piece, index) in pieces"
-              v-if="piece.text.length > 0"
-              :key="piece.pieceID + piece.username"
-              :index="index"
-              :pieces="pieces"
-              :dragStart="lockDragStartLocation"
-              :dragEnd="lockDragEndLocation"
-              @lockDragStart="lockDragStart"
-              @lockDragUpdate="lockDragUpdate"
-              @lockDragEnd="lockDragEnd"
-              @restoreScrollPosition="restoreEditorScroll"
-              @mounted="editorMount"
-              @update="editorUpdate"
-              ref="editorPieces"
-      />
-=======
-  <div class="editor">
-    <div class="editor-pieces">
       <transition-group name="swap" tag="editor-piece">
         <editor-piece 
           v-for="(piece, index) in pieces"
@@ -33,12 +13,12 @@
           @lockDragStart="lockDragStart"
           @lockDragUpdate="lockDragUpdate"
           @lockDragEnd="lockDragEnd"
+          @restoreScrollPosition="restoreEditorScroll"
           @mounted="editorMount"
           @update="editorUpdate"
           ref="editorPieces"
         />
       </transition-group>
->>>>>>> fa8a127e
     </div>
     <!--<div id="placeholder" v-if="!this.ready">⇚ Select a file</div>-->
     <div class="user-list" v-if="pieces.length > 0">
@@ -69,13 +49,8 @@
       return {
         lockDragStartLocation: null,
         lockDragEndLocation: null,
-<<<<<<< HEAD
         dragList: null,
-        cursors: [],
         restoreScrollY: 0
-=======
-        dragList: null
->>>>>>> fa8a127e
       }
     },
     watch: {
