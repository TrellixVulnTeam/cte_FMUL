--- conflicted
+++ resolved
@@ -2,7 +2,6 @@
   <div class="editor">
     <div class="editor-pieces">
       <editor-piece
-<<<<<<< HEAD
         v-for="(piece, index) in pieces"
         :key="piece.pieceID"
         :index="index"
@@ -12,20 +11,8 @@
         @lockDragStart="lockDragStart"
         @lockDragUpdate="lockDragUpdate"
         @lockDragEnd="lockDragEnd"
-=======
-              v-for="(piece, index) in pieces"
-              v-if="piece.text.length > 0"
-              :key="piece.pieceID"
-              :index="index"
-              :pieces="pieces"
-              :dragStart="lockDragStartLocation"
-              :dragEnd="lockDragEndLocation"
-              @lockDragStart="lockDragStart"
-              @lockDragUpdate="lockDragUpdate"
-              @lockDragEnd="lockDragEnd"
-              @mounted="editorMount"
-              ref="editorPieces"
->>>>>>> 1c4702d3
+        @mounted="editorMount"
+        ref="editorPieces"
       />
     </div>
     <!--<div id="placeholder" v-if="!this.ready">⇚ Select a file</div>-->
@@ -59,7 +46,6 @@
         cursors: []
       }
     },
-<<<<<<< HEAD
     watch: {
       filePath () {
         connector.request(
@@ -70,7 +56,9 @@
           this.cursors = response.cursor_list.map(x => {
             return this.cursor(x[0], x[1], x[2], x[3])
           })
-=======
+        })
+      }
+    },
     methods: {
       editorMount (editorPiece) {
         const index = this.$refs.editorPieces.indexOf(editorPiece)
@@ -98,21 +86,6 @@
         }
         return cm.getStateAfter(cm.lastLine(), true)
       },
-
-      /** Updates the code that is viewed by the editor. */
-      updateUsers (cursors) {
-        this.activeUsers = cursors.map(cursor => {
-          return {
-            username: cursor.username,
-            line: cursor.line,
-            ch: cursor.ch,
-            color: getRandomColor(cursor.username)
-          }
->>>>>>> 1c4702d3
-        })
-      }
-    },
-    methods: {
       removeDragMarkers () {
         for (let key in this.components) {
           this.components[key].$options.cminstance.clearGutter('user-gutter')
@@ -122,11 +95,6 @@
         let payload = { start: {id: startId, offset: startOffset},
           end: {id: endId, offset: endOffset}}
         this.$store.dispatch('requestLock', payload)
-      },
-      userStyle (user) {
-        return {
-          backgroundColor: user.color
-        }
       },
       lockDragStart (line, index) {
         // console.log('start', line, index)
@@ -187,12 +155,9 @@
       ready () {
         return this.code !== undefined && this.code !== ''
       },
-<<<<<<< HEAD
       username () {
         return this.$store.state.user.username
       },
-=======
->>>>>>> 1c4702d3
       pieces () {
         return this.$store.state.fileTracker.pieces
       },
@@ -213,7 +178,6 @@
         return null
       }
     },
-
     mounted () {
       connector.addEventListener('open', () => {
         connector.listenToMsg('file-delta-broadcast', ({ content }) => {
