<template>
  <div class="editor">
    <div class="editor-pieces">
      <editor-piece
              v-for="(piece, index) in pieces"
              :key="piece.pieceID"
              :index="index"
              :pieces="pieces"
              :editable="index === 1"
              @lockDragStart="lockDragStart"
              @lockDragEnd="lockDragEnd"
      />
    </div>
    <!--<div id="placeholder" v-if="!this.ready">⇚ Select a file</div>-->
    <div class="user-list">
      <div class="user-list-item" v-for="user in activeUsers" :title="user.username" :style="userStyle(user)">{{ user.username[0].toUpperCase() }}</div>
    </div>
  </div>
</template>

<script>
  import EditorPiece from './Editor/EditorPiece'
  import {getRandomColor} from './Editor/RandomColor'
  import {getFile} from '../../main/pieceTable'
  import largePieceTable from './Editor/bigTable'

  export default {
    name: 'Editor',

    components: {
      EditorPiece
    },
    data () {
      return {
        code: '',
        // pieces: pieces,
        activeUsers: [],
        lockDragRange: null
      }
    },
    methods: {
      /** Updates the code that is viewed by the editor. */
      updateCode () {
        this.code = this.$store.state.fileTracker.code
      },
      updateUsers (cursors) {
        this.activeUsers = cursors.map(cursor => {
          return {
            username: cursor.username,
            line: cursor.line,
            ch: cursor.ch,
            color: getRandomColor(cursor.username)
          }
        })
      },
      userStyle (user) {
        return {
          backgroundColor: user.color
        }
      },
      lockDragStart (line, index) {
        // console.log('start', line, index)
        this.lockDragRange = {piece: index, line}
      },
      lockDragEnd (line, index) {
        console.log(this.lockDragRange)
        if (!this.lockDragRange) return

        console.log(`Request lock from ${this.lockDragRange.piece}:${this.lockDragRange.line} to ${index}:${line}`)
      },
      lockDragCancel () {
        // console.log('cancel')
        this.lockDragRange = null
      }
    },

    computed: {
      ready () {
        return this.code !== undefined && this.code !== ''
      },

      pieces () {
<<<<<<< HEAD
        console.log(largePieceTable)
        // debugger
        const file = getFile(largePieceTable)
        console.log(file)
        return file
=======
        return this.$store.state.fileTracker.pieces
>>>>>>> d2fb5a9f
      }
    },

    mounted () {
      this.updateCode()
      this.$store.subscribe((mutation, state) => {
        if (mutation.type === 'updateCode') {
          this.updateCode()
          // cm.ghostCursors.changeFilepath(this.$store.state.fileTracker.openFile).then(cursors => {
          //   console.log(cursors)
          //   this.updateUsers(cursors)
          // })
        }
      })

      addEventListener('mouseup', (e) => {
        if (!e.composedPath()[0].classList.contains('user-gutter')) {
          this.lockDragCancel()
        }
      })
    }
  }
</script>

<style scoped lang="scss">
  .editor{
    width: 100%;
    overflow-y: hidden;
    background-color: #272822;
  }

  .editor-pieces {
    display: flex;
    flex-direction: column;
    height: 100%;
    overflow-y: auto;
  }

  #placeholder{
    font-size: 3em;
    height: 100%;
    width: 100%;
    line-height: 100%;
    color: #555;
    text-align: center;

    &:before {
      content: "";
      display: inline-block;
      height: 100%;
      vertical-align: middle;
    }
  }

  .user-list {
    position: fixed;
    bottom: 1em;
    right: 1em;

    &-item {
      display: inline-block;
      width: 2em;
      height: 2em;
      border-radius: 1em;
      margin-left: 0.5em;
      line-height: 2em;
      text-align: center;
      background: black;
      color: #fff;
      cursor: pointer;
    }
  }
</style><|MERGE_RESOLUTION|>--- conflicted
+++ resolved
@@ -21,8 +21,6 @@
 <script>
   import EditorPiece from './Editor/EditorPiece'
   import {getRandomColor} from './Editor/RandomColor'
-  import {getFile} from '../../main/pieceTable'
-  import largePieceTable from './Editor/bigTable'
 
   export default {
     name: 'Editor',
@@ -80,15 +78,7 @@
       },
 
       pieces () {
-<<<<<<< HEAD
-        console.log(largePieceTable)
-        // debugger
-        const file = getFile(largePieceTable)
-        console.log(file)
-        return file
-=======
         return this.$store.state.fileTracker.pieces
->>>>>>> d2fb5a9f
       }
     },
 
