<template>
  <div class="editor">
    <code-mirror v-show="this.ready" v-model="code" ref="codemirror"/>

    <div id="placeholder" v-if="!this.ready">⇚ Select a file</div>
    <div class="user-list">
      <div class="user-list-item" v-for="user in activeUsers" :title="user.username" :style="userStyle(user)">{{ user.username[0].toUpperCase() }}</div>
    </div>
  </div>
</template>

<script>
  import CodeMirror from './Editor/CodeMirror'
<<<<<<< HEAD
  import connector from '../../main/connector.js'
=======
  import {getRandomColor} from './Editor/RandomColor'
>>>>>>> e487c37c

  export default {
    name: 'Editor',

    components: {
      CodeMirror
    },
    data () {
      return {
        code: '',
        activeUsers: []
      }
    },
    methods: {
      /** Updates the code that is viewed by the editor. */
      updateCode () {
        this.code = this.$store.state.fileTracker.code
<<<<<<< HEAD
      // },
      // startFakeMovement () {
      //   const cm = this.$refs.codemirror
      //   const timeout = (func) => setTimeout(func, 1000)
      //   function step1 () {
      //     cm.updateShadowCursorLocation(0, 1, 2)
      //     timeout(step2)
      //   }
      //   function step2 () {
      //     cm.updateShadowCursorLocation(0, 1, 3)
      //     timeout(step3)
      //   }
      //   function step3 () {
      //     cm.updateShadowCursorLocation(0, 3, 2)
      //     timeout(step4)
      //   }
      //   function step4 () {
      //     cm.updateShadowCursorLocation(0, 3, 4)
      //     timeout(step1)
      //   }
      //
      //   setTimeout(step1, 1000)
      // },
      //
      // socket_init () {
      //   console.log('fdjsfs')
      //   connector.addEventListener('open', () => {
      //     console.log('Hello')
      //
      //     connector.listenToMsg('file-lock-change-broadcast', (content) => {
      //       console.log(content)
      //     })
      //
      //     connector.request('file-lock-request', 'file-lock-respond', { file_path: 'file.txt', start: 0, length: -1 }).then((content) => {
      //       console.log(content)
      //     })
      //   })
=======
      },
      updateUsers (cursors) {
        this.activeUsers = cursors.map(cursor => {
          return {
            username: cursor.username,
            line: cursor.line,
            ch: cursor.ch,
            color: getRandomColor(cursor.username)
          }
        })
      },
      userStyle (user) {
        return {
          backgroundColor: user.color
        }
>>>>>>> e487c37c
      }

    },

    computed: {
      ready () {
        return this.code !== undefined && this.code !== ''
      }
    },

    mounted () {
      // this.socket_init()

      // Add fake demo cursor
      const cm = this.$refs.codemirror

      this.updateCode()
      this.$store.subscribe((mutation, state) => {
        if (mutation.type === 'updateCode') {
          this.updateCode()
          cm.ghostCursors.changeFilepath(this.$store.state.fileTracker.openFile).then(cursors => {
            console.log(cursors)
            this.updateUsers(cursors)
          })
        }
      })
    }
  }
</script>

<style scoped lang="scss">
  .editor{
      width: 100%;
      height: calc(100vh - 2em);
  }

  #placeholder{
    font-size: 3em;
    height: 100%;
    width: 100%;
    line-height: 100%;
    color: #555;
    text-align: center;

    &:before {
      content: "";
      display: inline-block;
      height: 100%;
      vertical-align: middle;
    }
  }

  .user-list {
    position: fixed;
    bottom: 1em;
    right: 1em;

    &-item {
      display: inline-block;
      width: 2em;
      height: 2em;
      border-radius: 1em;
      margin-left: 0.5em;
      line-height: 2em;
      text-align: center;
      background: black;
      color: #fff;
      cursor: pointer;
    }
  }
</style><|MERGE_RESOLUTION|>--- conflicted
+++ resolved
@@ -11,11 +11,8 @@
 
 <script>
   import CodeMirror from './Editor/CodeMirror'
-<<<<<<< HEAD
   import connector from '../../main/connector.js'
-=======
   import {getRandomColor} from './Editor/RandomColor'
->>>>>>> e487c37c
 
   export default {
     name: 'Editor',
@@ -33,45 +30,6 @@
       /** Updates the code that is viewed by the editor. */
       updateCode () {
         this.code = this.$store.state.fileTracker.code
-<<<<<<< HEAD
-      // },
-      // startFakeMovement () {
-      //   const cm = this.$refs.codemirror
-      //   const timeout = (func) => setTimeout(func, 1000)
-      //   function step1 () {
-      //     cm.updateShadowCursorLocation(0, 1, 2)
-      //     timeout(step2)
-      //   }
-      //   function step2 () {
-      //     cm.updateShadowCursorLocation(0, 1, 3)
-      //     timeout(step3)
-      //   }
-      //   function step3 () {
-      //     cm.updateShadowCursorLocation(0, 3, 2)
-      //     timeout(step4)
-      //   }
-      //   function step4 () {
-      //     cm.updateShadowCursorLocation(0, 3, 4)
-      //     timeout(step1)
-      //   }
-      //
-      //   setTimeout(step1, 1000)
-      // },
-      //
-      // socket_init () {
-      //   console.log('fdjsfs')
-      //   connector.addEventListener('open', () => {
-      //     console.log('Hello')
-      //
-      //     connector.listenToMsg('file-lock-change-broadcast', (content) => {
-      //       console.log(content)
-      //     })
-      //
-      //     connector.request('file-lock-request', 'file-lock-respond', { file_path: 'file.txt', start: 0, length: -1 }).then((content) => {
-      //       console.log(content)
-      //     })
-      //   })
-=======
       },
       updateUsers (cursors) {
         this.activeUsers = cursors.map(cursor => {
@@ -87,7 +45,6 @@
         return {
           backgroundColor: user.color
         }
->>>>>>> e487c37c
       }
 
     },
