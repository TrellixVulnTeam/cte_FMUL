<template>
<<<<<<< HEAD
  <div class="editor" ref="mainEditor">
    <div class="editor-pieces" ref="editorPiecesList">
      <transition-group name="swap" tag="editor-piece">
=======
  <div class="editor">
    <div class="editor-pieces">
      <transition-group name="swap" tag="div">
>>>>>>> 34ced915
        <editor-piece 
          v-for="(piece, index) in pieces"
          v-if="piece.text.length > 0"
          :key="piece.pieceID + piece.username"
          :index="index"
          :pieces="pieces"
          :dragStart="lockDragStartLocation"
          :dragEnd="lockDragEndLocation"
          @lockDragStart="lockDragStart"
          @lockDragUpdate="lockDragUpdate"
          @lockDragEnd="lockDragEnd"
          @restoreScrollPosition="restoreEditorScroll"
          @mounted="editorMount"
          @update="editorUpdate"
          @viewportChange="editorViewPortChange"
          ref="editorPieces"
        />
      </transition-group>
    </div>
    <!--<div id="placeholder" v-if="!this.ready">⇚ Select a file</div>-->
    <div class="user-list" v-if="pieces.length > 0">
      <div
        class="user-list-item"
        v-for="cursor in cursors"
        :key="cursor.username"
        :title="cursor.username"
        :style="{borderColor: cursor.color}"
      >{{ cursor.username.toUpperCase() }}</div>
    </div>
  </div>
</template>

<script>
  import Vue from 'vue'
  import EditorPiece from './Editor/EditorPiece'
  import convert from './Editor/cursor'
  import connector from '../../main/connector'
  import { getRandomColor } from './Editor/RandomColor'
  import { convertChangeToJS, edit, rangeToAnchoredLength } from '../../main/pieceTable'

  export default {
    name: 'Editor',
    components: {
      EditorPiece
    },
    data () {
      return {
        lockDragStartLocation: null,
        lockDragEndLocation: null,
        dragList: null,
        restoreScrollY: 0
      }
    },
    watch: {
      filePath (val) {
        this.$store.commit('emptyCursors')
        if (val === '') return

        connector.request(
          'cursor-list-request',
          'cursor-list-response',
          { file_path: val }
        ).then(({cursor_list: cursorList}) => {
          for (const [username, pieceID, line, ch] of cursorList) {
            console.log(cursorList)
            this.$store.commit('addCursor', {
              username,
              pieceID,
              line,
              ch,
              filepath: val,
              color: getRandomColor(username)
            })
          }
        })
      },
      pieces: function () {
        const editorElement = this.$refs.editorPiecesList
        this.restoreScrollY = editorElement.scrollTop
        Vue.nextTick(this.restoreEditorScroll)
      }
    },
    methods: {
      editorUpdate () {},
      editorViewPortChange (index) {
        setTimeout(() => {
          this.$refs.editorPieces.forEach(piece => {
            if (!piece) return
            piece.updateLineNumbers()
          })
        }, 10)
      },
      editorMount (editorPiece) {
        const index = this.$refs.editorPieces.indexOf(editorPiece)
        this.initializeEditor(index)
      },

      async initializeEditor (index) {
        const piece = this.$refs.editorPieces[index]
        piece.lang = this.lang
        if (index === 0) {
          return piece.initializeEditor()
        }
        piece.$options.startState = await this.getPreviousState(index)
        return piece.initializeEditor()
      },
      async getPreviousState (index) {
        if (index === 0) return undefined
        const prevPiece = this.$refs.editorPieces[index - 1]
        let cm = prevPiece.$options.cminstance
        if (!cm) {
          cm = await this.initializeEditor(index - 1)
        }
        return cm.getStateAfter(cm.lastLine(), true)
      },
      requestLock (startId, startOffset, endId, endOffset) {
        let payload = { start: {id: startId, offset: startOffset},
          end: {id: endId, offset: endOffset}}
        this.$store.dispatch('requestLock', payload)
      },
      restoreEditorScroll () {
        const editorElement = this.$refs.editorPiecesList
        if (editorElement.scrollHeight - editorElement.clientHeight <= this.restoreScrollY) {
          console.log('Current editor too small for restoration.')
          this.restoreScrollY -= 1
          this.$nextTick(this.restoreEditorScroll)
        } else {
          console.log(`Reset scroll from ${editorElement.scrollTop} to ${this.restoreScrollY}`)
          editorElement.scrollTop = Math.min(this.restoreScrollY, editorElement.scrollHeight - editorElement.clientHeight)
        }
      },
      lockDragStart (line, index) {
        const editorElement = this.$refs.editorPiecesList
        this.restoreScrollY = editorElement.scrollTop
        this.lockDragStartLocation = {piece: index, line}
        this.lockDragEndLocation = {piece: index, line}
        Vue.nextTick(this.restoreEditorScroll)
      },
      lockDragUpdate (line, index) {
        const editorElement = this.$refs.editorPiecesList
        this.restoreScrollY = editorElement.scrollTop
        if (this.lockDragStartLocation) {
          this.lockDragEndLocation = {piece: index, line}
        }
        Vue.nextTick(this.restoreEditorScroll)
      },
      lockDragEnd (line, index) {
        if (this.lockDragStartLocation === null) return

        console.log(`Request lock from ${this.lockDragStartLocation.piece}:${this.lockDragStartLocation.line} to ${index}:${line}`)

        let draggedLock = rangeToAnchoredLength(this.$store.state.fileTracker.pieceTable,
          this.lockDragStartLocation.piece, this.lockDragStartLocation.line,
          this.lockDragEndLocation.piece, this.lockDragEndLocation.line)

        console.log(`PieceIdx: ${draggedLock.index}, Offset: ${draggedLock.offset}, Length: ${draggedLock.length}`)

        connector.request('file-lock-request', 'file-lock-response', {
          file_path: this.$store.state.fileTracker.openFile,
          piece_uuid: this.pieces[draggedLock.index].pieceID,
          offset: draggedLock.offset,
          length: draggedLock.length
        }).then(response => console.log(response))

        this.lockDragCancel()
      },
      showPieceLengths () {
        const table = this.$store.state.fileTracker.pieceTable
        for (let i = 0; i < table.table.length; i++) {
          console.log(`piece ${i} has length ${table.table[i].length}`)
        }
      },
      lockDragCancel () {
        if (this.lockDragStartLocation) {
          const editorElement = this.$refs.editorPiecesList
          this.restoreScrollY = editorElement.scrollTop
          console.log('cancel')
          this.lockDragStartLocation = null
          this.lockDragEndLocation = null
          for (let key in this.components) {
            this.components[key].$options.cminstance.clearGutter('user-gutter')
          }
          this.$nextTick(this.restoreEditorScroll)
        }
      }
    },

    computed: {
      ready () {
        return this.code !== undefined && this.code !== ''
      },
      username () {
        return this.$store.state.user.username
      },
      pieces () {
        return this.$store.state.fileTracker.pieces || []
      },
      pieceTable () {
        return this.$store.state.fileTracker.pieceTable
      },
      filePath () {
        return this.$store.state.fileTracker.openFile
      },
      cursors () {
        return this.$store.state.user.cursors.filter(({filepath}) => filepath === this.filePath)
      },
      lang () {
        if (!this.filePath) return null
        const ext = this.filePath.match(/\.\w+/)[0].toLowerCase()
        if (ext === '.py') {
          return 'python'
        } else if (ext === '.js') {
          return 'javascript'
        }
        return null
      }
    },
    mounted () {
      connector.addEventListener('open', () => {
        connector.listenToMsg('file-delta-broadcast', ({ content }) => {
          if (content.file_path === this.filePath) {
            const newPieceTable = edit(this.pieceTable, content.piece_uuid, content.content.split('\n').map(val => val + '\n'))
            this.$store.dispatch('updatePieceTable', newPieceTable)
          }
        })

        connector.listenToMsg('file-piece-table-change-broadcast', ({ content }) => {
          const { textBlocks } = this.pieceTable
          const update = convertChangeToJS(textBlocks, content)
          if (update.filePath === this.filePath) {
            this.$store.dispatch('updatePieceTable', update.pieceTable)
          }
        })

        connector.listenToMsg('file-join-broadcast', ({content}) => {
          this.$store.dispatch('moveCursor', {...convert(content), ch: -1, line: -1})
        })

        connector.listenToMsg('cursor-move-broadcast', ({content}) => {
          this.$store.dispatch('moveCursor', convert(content))
        })

        connector.listenToMsg('file-leave-broadcast', ({content}) => {
          this.$store.commit('removeCursor', convert(content))
        })
      })

      addEventListener('mouseup', (e) => {
        if (!e.composedPath()[0].classList.contains('user-gutter')) {
          this.lockDragCancel()
        }
      })
    }
  }
</script>

<style scoped lang="scss">
.swap-enter-to {
  opacity: 1;
  max-height: 10000px;
  margin-bottom: 0px;
  // display: block;
}

.swap-enter {
  opacity: 0;
  max-height: 0px;
  margin-bottom: -1px;
}

.swap-enter-active {
  // display: none;
  // transition: opacity 1s 5s;
  transition: all 0s 0.35s;
}

.swap-leave-active {
  // transition: opacity 0s 0.5s;
  transition: opacity 0s 0.35s;
}

.swap-leave-to {
  opacity: 0;
}

.editor {
  width: 100%;
  height: auto;
  overflow-y: scroll;
  background-color: #272822;
}

.editor-pieces {
  display: flex;
  flex-direction: column;
  height: 100%;
  overflow-y: auto;
}

#placeholder {
  font-size: 3em;
  height: 100%;
  width: 100%;
  line-height: 100%;
  color: #555;
  text-align: center;

  &:before {
    content: "";
    display: inline-block;
    height: 100%;
    vertical-align: middle;
  }
}

.user-list {
  position: fixed;
  bottom: 1em;
  right: 1em;

  &-item {
    border-style: solid;
    border-width: 0.1em;
    display: inline-block;
    padding: 0.05em 0.5em;
    border-radius: 2em;
    margin-left: 0.5em;
    line-height: 2em;
    text-align: center;
    background: black;
    color: #fff;
    cursor: pointer;
  }
}
</style><|MERGE_RESOLUTION|>--- conflicted
+++ resolved
@@ -1,13 +1,7 @@
 <template>
-<<<<<<< HEAD
   <div class="editor" ref="mainEditor">
     <div class="editor-pieces" ref="editorPiecesList">
-      <transition-group name="swap" tag="editor-piece">
-=======
-  <div class="editor">
-    <div class="editor-pieces">
-      <transition-group name="swap" tag="div">
->>>>>>> 34ced915
+      <transition-group name="swap" tag="editorPieceGroup">
         <editor-piece 
           v-for="(piece, index) in pieces"
           v-if="piece.text.length > 0"
