--- conflicted
+++ resolved
@@ -1,10 +1,6 @@
 <template>
-<<<<<<< HEAD
-  <div class="editor" :class="{lightTheme}">
+  <div class="editor" :class="{lightTheme}" ref="mainEditor" @scroll="handleScroll">
     <theme-switch @theme-change="themeChange"/>
-=======
-  <div class="editor" ref="mainEditor" @scroll="handleScroll">
->>>>>>> 3684eaf9
     <add-piece-button class="add-piece-button-top"/>
     <div class="editor-pieces" ref="editorPiecesList">
       <transition-group name="swap" tag="editorPieceGroup">
@@ -314,7 +310,6 @@
   position: absolute;
 }
 
-<<<<<<< HEAD
 .editor {
   width: 100%;
   height: auto;
@@ -331,10 +326,10 @@
   flex-direction: column;
   height: 100%;
   overflow-y: auto;
-=======
+}  
+  
 .editorPieceGroup-leave-active {
   position: absolute;
->>>>>>> 3684eaf9
 }
 
 #placeholder {
