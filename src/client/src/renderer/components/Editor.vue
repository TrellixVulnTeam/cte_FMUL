<template>
<<<<<<< HEAD
  <div class="editor">
    <add-piece-button class="add-piece-button-top"/>
    <div class="editor-pieces">
      <transition-group name="swap" tag="div">
        <editor-piece
=======
  <div class="editor" ref="mainEditor">
    <div class="editor-pieces" ref="editorPiecesList">
      <transition-group name="swap" tag="editorPieceGroup">
        <editor-piece 
>>>>>>> 682de0f7
          v-for="(piece, index) in pieces"
          v-if="piece.text.length > 0"
          :key="piece.pieceID + piece.username"
          :index="index"
          :pieces="pieces"
          :dragStart="lockDragStartLocation"
          :dragEnd="lockDragEndLocation"
          @lockDragStart="lockDragStart"
          @lockDragUpdate="lockDragUpdate"
          @lockDragEnd="lockDragEnd"
          @restoreScrollPosition="restoreEditorScroll"
          @mounted="editorMount"
          @update="editorUpdate"
          @viewportChange="editorViewPortChange"
          ref="editorPieces"
        />
      </transition-group>
    </div>
    <!--<div id="placeholder" v-if="!this.ready">⇚ Select a file</div>-->
    <div class="user-list" v-if="pieces.length > 0">
      <div
        class="user-list-item"
        v-for="cursor in cursors"
        :key="cursor.username"
        :title="cursor.username"
        :style="{borderColor: cursor.color}"
      >{{ cursor.username.toUpperCase() }}</div>
    </div>
  </div>
</template>

<script>
  import Vue from 'vue'
  import EditorPiece from './Editor/EditorPiece'
  import convert from './Editor/cursor'
  import connector from '../../main/connector'
  import { getRandomColor } from './Editor/RandomColor'
  import { convertChangeToJS, edit, rangeToAnchoredLength } from '../../main/pieceTable'
  import AddPieceButton from './Editor/AddPieceButton'

  export default {
    name: 'Editor',
    components: {
      AddPieceButton,
      EditorPiece
    },
    data () {
      return {
        lockDragStartLocation: null,
        lockDragEndLocation: null,
        dragList: null,
        restoreScrollY: 0
      }
    },
    watch: {
      filePath (val) {
        this.$store.commit('emptyCursors')
        if (val === '') return

        connector.request(
          'cursor-list-request',
          'cursor-list-response',
          { file_path: val }
        ).then(({cursor_list: cursorList}) => {
          for (const [username, pieceID, line, ch] of cursorList) {
            this.$store.commit('addCursor', {
              username,
              pieceID,
              line,
              ch,
              filepath: val,
              color: getRandomColor(username)
            })
          }
        })
      },
      pieces: function () {
        const editorElement = this.$refs.editorPiecesList
        this.restoreScrollY = editorElement.scrollTop
        Vue.nextTick(this.restoreEditorScroll)
      }
    },
    methods: {
      editorUpdate () {},
      editorViewPortChange (index) {
        setTimeout(() => {
          this.$refs.editorPieces.forEach(piece => {
            if (!piece) return
            piece.updateLineNumbers()
          })
        }, 10)
      },
      editorMount (editorPiece) {
        const index = this.$refs.editorPieces.indexOf(editorPiece)
        this.initializeEditor(index)
      },

      async initializeEditor (index) {
        const piece = this.$refs.editorPieces[index]
        piece.lang = this.lang
        if (index === 0) {
          return piece.initializeEditor()
        }
        piece.$options.startState = await this.getPreviousState(index)
        return piece.initializeEditor()
      },
      async getPreviousState (index) {
        if (index === 0) return undefined
        const prevPiece = this.$refs.editorPieces[index - 1]
        let cm = prevPiece.$options.cminstance
        if (!cm) {
          cm = await this.initializeEditor(index - 1)
        }
        return cm.getStateAfter(cm.lastLine(), true)
      },
      requestLock (startId, startOffset, endId, endOffset) {
        let payload = { start: {id: startId, offset: startOffset},
          end: {id: endId, offset: endOffset}}
        this.$store.dispatch('requestLock', payload)
      },
      restoreEditorScroll () {
        const editorElement = this.$refs.editorPiecesList
        if (editorElement.scrollHeight - editorElement.clientHeight <= this.restoreScrollY) {
          console.log('Current editor too small for restoration.')
          this.restoreScrollY -= 1
          this.$nextTick(this.restoreEditorScroll)
        } else {
          console.log(`Reset scroll from ${editorElement.scrollTop} to ${this.restoreScrollY}`)
          editorElement.scrollTop = Math.min(this.restoreScrollY, editorElement.scrollHeight - editorElement.clientHeight)
        }
      },
      lockDragStart (line, index) {
        const editorElement = this.$refs.editorPiecesList
        this.restoreScrollY = editorElement.scrollTop
        this.lockDragStartLocation = {piece: index, line}
        this.lockDragEndLocation = {piece: index, line}
        Vue.nextTick(this.restoreEditorScroll)
      },
      lockDragUpdate (line, index) {
        const editorElement = this.$refs.editorPiecesList
        this.restoreScrollY = editorElement.scrollTop
        if (this.lockDragStartLocation) {
          this.lockDragEndLocation = {piece: index, line}
        }
        Vue.nextTick(this.restoreEditorScroll)
      },
      lockDragEnd (line, index) {
        if (this.lockDragStartLocation === null) return

        console.log(`Request lock from ${this.lockDragStartLocation.piece}:${this.lockDragStartLocation.line} to ${index}:${line}`)

        let draggedLock = rangeToAnchoredLength(this.$store.state.fileTracker.pieceTable,
          this.lockDragStartLocation.piece, this.lockDragStartLocation.line,
          this.lockDragEndLocation.piece, this.lockDragEndLocation.line)

        console.log(`PieceIdx: ${draggedLock.index}, Offset: ${draggedLock.offset}, Length: ${draggedLock.length}`)

        connector.request('file-lock-request', 'file-lock-response', {
          file_path: this.$store.state.fileTracker.openFile,
          piece_uuid: this.pieces[draggedLock.index].pieceID,
          offset: draggedLock.offset,
          length: draggedLock.length
        }).then(response => console.log(response))

        this.lockDragCancel()
      },
      showPieceLengths () {
        const table = this.$store.state.fileTracker.pieceTable
        for (let i = 0; i < table.table.length; i++) {
          console.log(`piece ${i} has length ${table.table[i].length}`)
        }
      },
      lockDragCancel () {
        if (this.lockDragStartLocation) {
          const editorElement = this.$refs.editorPiecesList
          this.restoreScrollY = editorElement.scrollTop
          console.log('cancel')
          this.lockDragStartLocation = null
          this.lockDragEndLocation = null
          for (let key in this.components) {
            this.components[key].$options.cminstance.clearGutter('user-gutter')
          }
          this.$nextTick(this.restoreEditorScroll)
        }
      }
    },

    computed: {
      ready () {
        return this.code !== undefined && this.code !== ''
      },
      username () {
        return this.$store.state.user.username
      },
      pieces () {
        return this.$store.state.fileTracker.pieces || []
      },
      pieceTable () {
        return this.$store.state.fileTracker.pieceTable
      },
      filePath () {
        return this.$store.state.fileTracker.openFile
      },
      cursors () {
        return this.$store.state.user.cursors.filter(({filepath}) => filepath === this.filePath)
      },
      lang () {
        if (!this.filePath) return null
        const ext = this.filePath.match(/\.\w+/)[0].toLowerCase()
        if (ext === '.py') {
          return 'python'
        } else if (ext === '.js') {
          return 'javascript'
        }
        return null
      }
    },
    mounted () {
      connector.addEventListener('open', () => {
        connector.listenToMsg('file-delta-broadcast', ({ content }) => {
          if (content.file_path === this.filePath) {
            const newPieceTable = edit(this.pieceTable, content.piece_uuid, content.content.split('\n').map(val => val + '\n'))
            this.$store.dispatch('updatePieceTable', newPieceTable)
          }
        })

        connector.listenToMsg('file-piece-table-change-broadcast', ({ content }) => {
          const { textBlocks } = this.pieceTable
          const update = convertChangeToJS(textBlocks, content)
          if (update.filePath === this.filePath) {
            this.$store.dispatch('updatePieceTable', update.pieceTable)
          }
        })

        connector.listenToMsg('file-join-broadcast', ({content}) => {
          this.$store.dispatch('moveCursor', {...convert(content), ch: -1, line: -1})
        })

        connector.listenToMsg('cursor-move-broadcast', ({content}) => {
          this.$store.dispatch('moveCursor', convert(content))
        })

        connector.listenToMsg('file-leave-broadcast', ({content}) => {
          this.$store.commit('removeCursor', convert(content))
        })
      })

      addEventListener('mouseup', (e) => {
        if (!e.composedPath()[0].classList.contains('user-gutter')) {
          this.lockDragCancel()
        }
      })
    }
  }
</script>

<style scoped lang="scss">
.swap-enter-to {
  opacity: 1;
  max-height: 10000px;
  margin-bottom: 0px;
  // display: block;
}

.swap-enter {
  opacity: 0;
  max-height: 0px;
  margin-bottom: -1px;
}

.swap-enter-active {
  // display: none;
  // transition: opacity 1s 5s;
  transition: all 0s 0.35s;
}

.swap-leave-active {
  // transition: opacity 0s 0.5s;
  transition: opacity 0s 0.35s;
}

.swap-leave-to {
  opacity: 0;
}

.editor {
  width: 100%;
  height: auto;
  overflow-y: scroll;
  background-color: #272822;
}

.editor-pieces {
  display: flex;
  flex-direction: column;
  height: 100%;
  overflow-y: auto;
}

#placeholder {
  font-size: 3em;
  height: 100%;
  width: 100%;
  line-height: 100%;
  color: #555;
  text-align: center;

  &:before {
    content: "";
    display: inline-block;
    height: 100%;
    vertical-align: middle;
  }
}

.user-list {
  position: fixed;
  bottom: 1em;
  right: 1em;

  &-item {
    border-style: solid;
    border-width: 0.1em;
    display: inline-block;
    padding: 0.05em 0.5em;
    border-radius: 2em;
    margin-left: 0.5em;
    line-height: 2em;
    text-align: center;
    background: black;
    color: #fff;
    cursor: pointer;
  }
}
</style><|MERGE_RESOLUTION|>--- conflicted
+++ resolved
@@ -1,16 +1,9 @@
 <template>
-<<<<<<< HEAD
   <div class="editor">
     <add-piece-button class="add-piece-button-top"/>
     <div class="editor-pieces">
       <transition-group name="swap" tag="div">
         <editor-piece
-=======
-  <div class="editor" ref="mainEditor">
-    <div class="editor-pieces" ref="editorPiecesList">
-      <transition-group name="swap" tag="editorPieceGroup">
-        <editor-piece 
->>>>>>> 682de0f7
           v-for="(piece, index) in pieces"
           v-if="piece.text.length > 0"
           :key="piece.pieceID + piece.username"
