--- conflicted
+++ resolved
@@ -1,10 +1,7 @@
 <template>
   <div class="editor">
-<<<<<<< HEAD
     <theme-switch @theme-change="themeChange"/>
-=======
     <add-piece-button class="add-piece-button-top"/>
->>>>>>> e7fbb8eb
     <div class="editor-pieces">
       <transition-group name="swap" tag="div">
         <editor-piece
@@ -53,24 +50,18 @@
   export default {
     name: 'Editor',
     components: {
-<<<<<<< HEAD
       EditorPiece,
       ThemeSwitch
-=======
       AddPieceButton,
       EditorPiece
->>>>>>> e7fbb8eb
     },
     data () {
       return {
         lockDragStartLocation: null,
         lockDragEndLocation: null,
         dragList: null,
-<<<<<<< HEAD
         lightTheme: false
-=======
         restoreScrollY: 0
->>>>>>> e7fbb8eb
       }
     },
     watch: {
