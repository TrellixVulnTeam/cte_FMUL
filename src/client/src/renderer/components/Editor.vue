--- conflicted
+++ resolved
@@ -26,46 +26,43 @@
     methods: {
       updateCode () {
         this.code = this.$store.state.fileTracker.code
-<<<<<<< HEAD
-      },
-      startFakeMovement () {
-        const cm = this.$refs.codemirror
-        const timeout = (func) => setTimeout(func, 1000)
-        function step1 () {
-          cm.updateShadowCursorLocation(0, 1, 2)
-          timeout(step2)
-        }
-        function step2 () {
-          cm.updateShadowCursorLocation(0, 1, 3)
-          timeout(step3)
-        }
-        function step3 () {
-          cm.updateShadowCursorLocation(0, 3, 2)
-          timeout(step4)
-        }
-        function step4 () {
-          cm.updateShadowCursorLocation(0, 3, 4)
-          timeout(step1)
-        }
-
-        setTimeout(step1, 1000)
-      },
-
-      socket_init () {
-        console.log('fdjsfs')
-        connector.addEventListener('open', () => {
-          console.log('Hello')
-
-          connector.listenToMsg('file-lock-change-broadcast', (content) => {
-            console.log(content)
-          })
-
-          connector.request('file-lock-request', 'file-lock-respond', { file_path: 'file.txt', start: 0, length: -1 }).then((content) => {
-            console.log(content)
-          })
-        })
-=======
->>>>>>> e908feaa
+      // },
+      // startFakeMovement () {
+      //   const cm = this.$refs.codemirror
+      //   const timeout = (func) => setTimeout(func, 1000)
+      //   function step1 () {
+      //     cm.updateShadowCursorLocation(0, 1, 2)
+      //     timeout(step2)
+      //   }
+      //   function step2 () {
+      //     cm.updateShadowCursorLocation(0, 1, 3)
+      //     timeout(step3)
+      //   }
+      //   function step3 () {
+      //     cm.updateShadowCursorLocation(0, 3, 2)
+      //     timeout(step4)
+      //   }
+      //   function step4 () {
+      //     cm.updateShadowCursorLocation(0, 3, 4)
+      //     timeout(step1)
+      //   }
+      //
+      //   setTimeout(step1, 1000)
+      // },
+      //
+      // socket_init () {
+      //   console.log('fdjsfs')
+      //   connector.addEventListener('open', () => {
+      //     console.log('Hello')
+      //
+      //     connector.listenToMsg('file-lock-change-broadcast', (content) => {
+      //       console.log(content)
+      //     })
+      //
+      //     connector.request('file-lock-request', 'file-lock-respond', { file_path: 'file.txt', start: 0, length: -1 }).then((content) => {
+      //       console.log(content)
+      //     })
+      //   })
       }
 
     },
@@ -77,12 +74,9 @@
     },
 
     mounted () {
-<<<<<<< HEAD
-      this.socket_init()
+      // this.socket_init()
 
       // Add fake demo cursor
-=======
->>>>>>> e908feaa
       const cm = this.$refs.codemirror
 
       this.updateCode()
