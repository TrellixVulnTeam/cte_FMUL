<template>
<<<<<<< HEAD
  <div class="editor" ref="mainEditor" @scroll="handleScroll">
    <div class="editor-pieces" ref="editorPiecesList">
      <transition-group name="swap" tag="editorPieceGroup">
        <editor-piece class="editor-piece"
=======
  <div class="editor">
    <add-piece-button class="add-piece-button-top"/>
    <div class="editor-pieces">
      <transition-group name="swap" tag="div">
        <editor-piece
>>>>>>> 82247257
          v-for="(piece, index) in pieces"
          v-if="piece.text.length > 0"
          :key="piece.pieceID + piece.username"
          :index="index"
          :pieces="pieces"
          :dragStart="lockDragStartLocation"
          :dragEnd="lockDragEndLocation"
          @lockDragStart="lockDragStart"
          @lockDragUpdate="lockDragUpdate"
          @lockDragEnd="lockDragEnd"
          @restoreScrollPosition="restoreEditorScroll"
          @mounted="editorMount"
          @update="editorUpdate"
          @viewportChange="editorViewPortChange"
          ref="editorPieces"
        />
      </transition-group>
    </div>
    <!--<div id="placeholder" v-if="!this.ready">⇚ Select a file</div>-->
    <div class="user-list" v-if="pieces.length > 0">
      <div
        class="user-list-item"
        v-for="cursor in cursors"
        :key="cursor.username"
        :title="cursor.username"
        :style="{borderColor: cursor.color}"
      >{{ cursor.username.toUpperCase() }}</div>
    </div>
  </div>
</template>

<script>
  import Vue from 'vue'
  import EditorPiece from './Editor/EditorPiece'
  import convert from './Editor/cursor'
  import connector from '../../main/connector'
  import { getRandomColor } from './Editor/RandomColor'
  import { convertChangeToJS, edit, rangeToAnchoredLength } from '../../main/pieceTable'
  import AddPieceButton from './Editor/AddPieceButton'

  export default {
    name: 'Editor',
    components: {
      AddPieceButton,
      EditorPiece
    },
    data () {
      return {
        lockDragStartLocation: null,
        lockDragEndLocation: null,
        dragList: null,
        restoreScrollY: 0
      }
    },
    watch: {
      filePath (val) {
        this.$store.commit('emptyCursors')
        if (val === '') return

        connector.request(
          'cursor-list-request',
          'cursor-list-response',
          { file_path: val }
        ).then(({cursor_list: cursorList}) => {
          for (const [username, pieceID, line, ch] of cursorList) {
            this.$store.commit('addCursor', {
              username,
              pieceID,
              line,
              ch,
              filepath: val,
              color: getRandomColor(username)
            })
          }
        })
      },
<<<<<<< HEAD
      pieces: function (newPieces, oldPieces) {
        console.log('length', newPieces.length)
        this.saveEditorScroll()
        Vue.nextTick(this.restoreEditorScroll)
      },
      pieceTable: function (newTable, oldTable) {
        this.saveEditorScroll()
        Vue.nextTick(this.restoreEditorScroll)
      },
      scrollHeight: function () {
        this.saveEditorScroll()
        this.$nextTick(this.restoreEditorScroll)
=======
      pieces: function () {
        const editorElement = this.$refs.editorPiecesList
        this.restoreScrollY = editorElement.scrollTop
        Vue.nextTick(this.restoreEditorScroll)
>>>>>>> 82247257
      }
    },
    methods: {
      handleScroll () {
        console.log(`scrolled to ${this.$refs.mainEditor.scrollTop}`)
        this.restoreScrollY = this.$refs.mainEditor.scrollTop
      },
      editorUpdate () {
        this.$nextTick(this.restoreEditorScroll)
      },
      editorViewPortChange (index) {
        // this.saveEditorScroll()
        setTimeout(() => {
          this.$refs.editorPieces.forEach(piece => {
            if (!piece) return
            piece.updateLineNumbers()
          })
          // this.restoreEditorScroll()
        }, 10)
        // this.$nextTick(self.restoreEditorScroll)
      },
      editorMount (editorPiece) {
        const index = this.$refs.editorPieces.indexOf(editorPiece)
        this.initializeEditor(index)
      },

      async initializeEditor (index) {
        const piece = this.$refs.editorPieces[index]
        piece.lang = this.lang
        if (index === 0) {
          return piece.initializeEditor()
        }
        piece.$options.startState = await this.getPreviousState(index)
        return piece.initializeEditor()
      },
      async getPreviousState (index) {
        if (index === 0) return undefined
        const prevPiece = this.$refs.editorPieces[index - 1]
        let cm = prevPiece.$options.cminstance
        if (!cm) {
          cm = await this.initializeEditor(index - 1)
        }
        return cm.getStateAfter(cm.lastLine(), true)
      },
      requestLock (startId, startOffset, endId, endOffset) {
        let payload = { start: {id: startId, offset: startOffset},
          end: {id: endId, offset: endOffset}}
        this.$store.dispatch('requestLock', payload)
      },
<<<<<<< HEAD
      saveEditorScroll () {
        console.groupCollapsed('saveEditorScroll')
        console.trace()
        const editorElement = this.$refs.mainEditor
        // this.restoreScrollY = editorElement.scrollTop
        console.log('Saved scroll: ', editorElement.scrollTop)
        console.groupEnd()
      },
      restoreEditorScroll () {
        console.groupCollapsed('restoreEditorScroll')
        console.trace()
        const editorElement = this.$refs.mainEditor
=======
      restoreEditorScroll () {
        const editorElement = this.$refs.editorPiecesList
>>>>>>> 82247257
        if (editorElement.scrollHeight - editorElement.clientHeight <= this.restoreScrollY) {
          console.log('Current editor too small for restoration.')
          this.restoreScrollY -= 1
          this.$nextTick(this.restoreEditorScroll)
        } else {
<<<<<<< HEAD
          // console.log(Math.min(this.restoreScrollY, editorElement.scrollHeight - editorElement.clientHeight))
          console.log(`Reset scroll from ${editorElement.scrollTop} to ${this.restoreScrollY} out of ${editorElement.scrollHeight - editorElement.clientHeight}`)
          editorElement.scrollTop = Math.min(this.restoreScrollY, editorElement.scrollHeight - editorElement.clientHeight)
        }
        console.groupEnd()
      },
      lockDragStart (line, index) {
        this.saveEditorScroll()
=======
          console.log(`Reset scroll from ${editorElement.scrollTop} to ${this.restoreScrollY}`)
          editorElement.scrollTop = Math.min(this.restoreScrollY, editorElement.scrollHeight - editorElement.clientHeight)
        }
      },
      lockDragStart (line, index) {
        const editorElement = this.$refs.editorPiecesList
        this.restoreScrollY = editorElement.scrollTop
>>>>>>> 82247257
        this.lockDragStartLocation = {piece: index, line}
        this.lockDragEndLocation = {piece: index, line}
        Vue.nextTick(this.restoreEditorScroll)
      },
      lockDragUpdate (line, index) {
<<<<<<< HEAD
        if (this.lockDragStartLocation !== null) {
          this.saveEditorScroll()
          if (this.lockDragStartLocation) {
            this.lockDragEndLocation = {piece: index, line}
          }
          Vue.nextTick(this.restoreEditorScroll)
=======
        const editorElement = this.$refs.editorPiecesList
        this.restoreScrollY = editorElement.scrollTop
        if (this.lockDragStartLocation) {
          this.lockDragEndLocation = {piece: index, line}
>>>>>>> 82247257
        }
        Vue.nextTick(this.restoreEditorScroll)
      },
      lockDragEnd (line, index) {
        if (this.lockDragStartLocation === null) return

        console.log(`Request lock from ${this.lockDragStartLocation.piece}:${this.lockDragStartLocation.line} to ${index}:${line}`)

        let draggedLock = rangeToAnchoredLength(this.$store.state.fileTracker.pieceTable,
          this.lockDragStartLocation.piece, this.lockDragStartLocation.line,
          this.lockDragEndLocation.piece, this.lockDragEndLocation.line)

        console.log(`PieceIdx: ${draggedLock.index}, Offset: ${draggedLock.offset}, Length: ${draggedLock.length}`)

        connector.request('file-lock-request', 'file-lock-response', {
          file_path: this.$store.state.fileTracker.openFile,
          piece_uuid: this.pieces[draggedLock.index].pieceID,
          offset: draggedLock.offset,
          length: draggedLock.length
        }).then(response => console.log(response))

        this.lockDragCancel()
      },
      showPieceLengths () {
        const table = this.$store.state.fileTracker.pieceTable
        for (let i = 0; i < table.table.length; i++) {
          console.log(`piece ${i} has length ${table.table[i].length}`)
        }
      },
      lockDragCancel () {
<<<<<<< HEAD
        if (this.lockDragStartLocation !== null) {
          this.saveEditorScroll()
=======
        if (this.lockDragStartLocation) {
          const editorElement = this.$refs.editorPiecesList
          this.restoreScrollY = editorElement.scrollTop
>>>>>>> 82247257
          console.log('cancel')
          this.lockDragStartLocation = null
          this.lockDragEndLocation = null
          for (let key in this.components) {
            this.components[key].$options.cminstance.clearGutter('user-gutter')
          }
          this.$nextTick(this.restoreEditorScroll)
        }
      }
    },

    computed: {
      ready () {
        return this.code !== undefined && this.code !== ''
      },
      username () {
        return this.$store.state.user.username
      },
      pieces () {
        return this.$store.state.fileTracker.pieces || []
      },
      pieceTable () {
        return this.$store.state.fileTracker.pieceTable
      },
      filePath () {
        return this.$store.state.fileTracker.openFile
      },
      cursors () {
        return this.$store.state.user.cursors.filter(({filepath}) => filepath === this.filePath)
      },
      lang () {
        if (!this.filePath) return null
        const ext = this.filePath.match(/\.\w+/)[0].toLowerCase()
        if (ext === '.py') {
          return 'python'
        } else if (ext === '.js') {
          return 'javascript'
        }
        return null
      },
      scrollHeight () {
        return this.$refs.mainEditor.scrollHeight
      },
      scrollTop () {
        return this.$refs.mainEditor.scrollTop
      }
    },
    mounted () {
      connector.addEventListener('open', () => {
        connector.listenToMsg('file-delta-broadcast', ({ content }) => {
          if (content.file_path === this.filePath) {
            // this.saveEditorScroll()
            const newPieceTable = edit(this.pieceTable, content.piece_uuid, content.content.split('\n').map(val => val + '\n'))
            this.$store.dispatch('updatePieceTable', newPieceTable)
          }
        })

        connector.listenToMsg('file-piece-table-change-broadcast', ({ content }) => {
          const { textBlocks } = this.pieceTable
          const update = convertChangeToJS(textBlocks, content)
          if (update.filePath === this.filePath) {
            // this.saveEditorScroll()
            this.$store.dispatch('updatePieceTable', update.pieceTable)
          }
        })

        connector.listenToMsg('file-join-broadcast', ({content}) => {
          this.$store.dispatch('moveCursor', {...convert(content), ch: -1, line: -1})
        })

        connector.listenToMsg('cursor-move-broadcast', ({content}) => {
          this.$store.dispatch('moveCursor', convert(content))
        })

        connector.listenToMsg('file-leave-broadcast', ({content}) => {
          this.$store.commit('removeCursor', convert(content))
        })
      })

      addEventListener('mouseup', (e) => {
        if (!e.composedPath()[0].classList.contains('user-gutter')) {
          this.lockDragCancel()
        }
      })
    }
  }
</script>

<style scoped lang="scss">
// .swap-enter-to {
//   opacity: 1;
//   max-height: 0px;
//   margin-bottom: 0px;
//   // display: block;
// }

// .swap-enter {
//   opacity: 0;
//   max-height: 0px;
//   margin-bottom: -1px;
// }

// .swap-enter-active {
//   // display: none;
//   // transition: opacity 1s 5s;
//   transition: all 0s 0.35s;
// }

// .swap-leave-active {
//   // transition: opacity 0s 0.5s;
//   transition: opacity 0s 0.35s;
// }

// .swap-leave-to {
//   opacity: 0;
// }

.editor {
<<<<<<< HEAD
  left: 0;
  right: 0;
  top: 0;
  bottom: 0;
  overflow-y: scroll;
  overflow-x: scroll;
=======
  width: 100%;
  height: auto;
  overflow-y: scroll;
>>>>>>> 82247257
  background-color: #272822;
}

.editor-pieces {
  // display: flex;
  // flex-direction: column;
  height: auto;
  width: auto;
  overflow-y: hidden;
  padding-bottom: 1000px;
}

.editor-piece {
  height: auto;
  overflow-y: hidden;
  transition: all 0s;
  display: block;
  padding: 0;
  margin: 0;
  top: 0;
}

.editorPieceGroup-enter, .editorPieceGroup-leave-to {
  opacity: 0;
  max-height: 0;
  position: absolute;
}

.editorPieceGroup-leave-active {
  position: absolute;
}

#placeholder {
  font-size: 3em;
  height: 100%;
  width: 100%;
  line-height: 100%;
  color: #555;
  text-align: center;

  &:before {
    content: "";
    display: inline-block;
    height: 100%;
    vertical-align: middle;
  }
}

.user-list {
  position: fixed;
  bottom: 1em;
  right: 1em;

  &-item {
    border-style: solid;
    border-width: 0.1em;
    display: inline-block;
    padding: 0.05em 0.5em;
    border-radius: 2em;
    margin-left: 0.5em;
    line-height: 2em;
    text-align: center;
    background: black;
    color: #fff;
    cursor: pointer;
  }
}
</style><|MERGE_RESOLUTION|>--- conflicted
+++ resolved
@@ -1,16 +1,9 @@
 <template>
-<<<<<<< HEAD
   <div class="editor" ref="mainEditor" @scroll="handleScroll">
+    <add-piece-button class="add-piece-button-top"/>
     <div class="editor-pieces" ref="editorPiecesList">
       <transition-group name="swap" tag="editorPieceGroup">
         <editor-piece class="editor-piece"
-=======
-  <div class="editor">
-    <add-piece-button class="add-piece-button-top"/>
-    <div class="editor-pieces">
-      <transition-group name="swap" tag="div">
-        <editor-piece
->>>>>>> 82247257
           v-for="(piece, index) in pieces"
           v-if="piece.text.length > 0"
           :key="piece.pieceID + piece.username"
@@ -21,7 +14,6 @@
           @lockDragStart="lockDragStart"
           @lockDragUpdate="lockDragUpdate"
           @lockDragEnd="lockDragEnd"
-          @restoreScrollPosition="restoreEditorScroll"
           @mounted="editorMount"
           @update="editorUpdate"
           @viewportChange="editorViewPortChange"
@@ -87,7 +79,6 @@
           }
         })
       },
-<<<<<<< HEAD
       pieces: function (newPieces, oldPieces) {
         console.log('length', newPieces.length)
         this.saveEditorScroll()
@@ -100,12 +91,6 @@
       scrollHeight: function () {
         this.saveEditorScroll()
         this.$nextTick(this.restoreEditorScroll)
-=======
-      pieces: function () {
-        const editorElement = this.$refs.editorPiecesList
-        this.restoreScrollY = editorElement.scrollTop
-        Vue.nextTick(this.restoreEditorScroll)
->>>>>>> 82247257
       }
     },
     methods: {
@@ -155,7 +140,6 @@
           end: {id: endId, offset: endOffset}}
         this.$store.dispatch('requestLock', payload)
       },
-<<<<<<< HEAD
       saveEditorScroll () {
         console.groupCollapsed('saveEditorScroll')
         console.trace()
@@ -168,16 +152,11 @@
         console.groupCollapsed('restoreEditorScroll')
         console.trace()
         const editorElement = this.$refs.mainEditor
-=======
-      restoreEditorScroll () {
-        const editorElement = this.$refs.editorPiecesList
->>>>>>> 82247257
         if (editorElement.scrollHeight - editorElement.clientHeight <= this.restoreScrollY) {
           console.log('Current editor too small for restoration.')
           this.restoreScrollY -= 1
           this.$nextTick(this.restoreEditorScroll)
         } else {
-<<<<<<< HEAD
           // console.log(Math.min(this.restoreScrollY, editorElement.scrollHeight - editorElement.clientHeight))
           console.log(`Reset scroll from ${editorElement.scrollTop} to ${this.restoreScrollY} out of ${editorElement.scrollHeight - editorElement.clientHeight}`)
           editorElement.scrollTop = Math.min(this.restoreScrollY, editorElement.scrollHeight - editorElement.clientHeight)
@@ -186,35 +165,18 @@
       },
       lockDragStart (line, index) {
         this.saveEditorScroll()
-=======
-          console.log(`Reset scroll from ${editorElement.scrollTop} to ${this.restoreScrollY}`)
-          editorElement.scrollTop = Math.min(this.restoreScrollY, editorElement.scrollHeight - editorElement.clientHeight)
-        }
-      },
-      lockDragStart (line, index) {
-        const editorElement = this.$refs.editorPiecesList
-        this.restoreScrollY = editorElement.scrollTop
->>>>>>> 82247257
         this.lockDragStartLocation = {piece: index, line}
         this.lockDragEndLocation = {piece: index, line}
         Vue.nextTick(this.restoreEditorScroll)
       },
       lockDragUpdate (line, index) {
-<<<<<<< HEAD
         if (this.lockDragStartLocation !== null) {
           this.saveEditorScroll()
           if (this.lockDragStartLocation) {
             this.lockDragEndLocation = {piece: index, line}
           }
           Vue.nextTick(this.restoreEditorScroll)
-=======
-        const editorElement = this.$refs.editorPiecesList
-        this.restoreScrollY = editorElement.scrollTop
-        if (this.lockDragStartLocation) {
-          this.lockDragEndLocation = {piece: index, line}
->>>>>>> 82247257
-        }
-        Vue.nextTick(this.restoreEditorScroll)
+        }
       },
       lockDragEnd (line, index) {
         if (this.lockDragStartLocation === null) return
@@ -243,14 +205,8 @@
         }
       },
       lockDragCancel () {
-<<<<<<< HEAD
         if (this.lockDragStartLocation !== null) {
           this.saveEditorScroll()
-=======
-        if (this.lockDragStartLocation) {
-          const editorElement = this.$refs.editorPiecesList
-          this.restoreScrollY = editorElement.scrollTop
->>>>>>> 82247257
           console.log('cancel')
           this.lockDragStartLocation = null
           this.lockDragEndLocation = null
@@ -369,18 +325,12 @@
 // }
 
 .editor {
-<<<<<<< HEAD
   left: 0;
   right: 0;
   top: 0;
   bottom: 0;
   overflow-y: scroll;
   overflow-x: scroll;
-=======
-  width: 100%;
-  height: auto;
-  overflow-y: scroll;
->>>>>>> 82247257
   background-color: #272822;
 }
 
