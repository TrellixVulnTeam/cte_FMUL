<template>
  <div class="editor" :class="{lightTheme}" ref="mainEditor" @scroll="handleScroll">
    <theme-switch @theme-change="themeChange"/>
    <add-piece-button class="add-piece-button-top"/>
    <div class="editor-pieces" ref="editorPiecesList">
      <transition-group name="swap" tag="editorPieceGroup">
        <editor-piece class="editor-piece"
          v-for="(piece, index) in pieces"
          v-if="piece.text.length > 0"
          :key="piece.pieceID + piece.username"
          :index="index"
          :theme="lightTheme"
          :pieces="pieces"
          :dragStart="lockDragStartLocation"
          :dragEnd="lockDragEndLocation"
          @lockDragStart="lockDragStart"
          @lockDragUpdate="lockDragUpdate"
          @lockDragEnd="lockDragEnd"
          @mounted="editorMount"
          @update="editorUpdate"
          @viewportChange="editorViewPortChange"
          ref="editorPieces"
        />
      </transition-group>
    </div>
    <!--<div id="placeholder" v-if="!this.ready">⇚ Select a file</div>-->
    <div class="user-list" v-if="pieces.length > 0">
      <div
        class="user-list-item"
        v-for="cursor in cursors"
        :key="cursor.username"
        :title="cursor.username"
        :style="{borderColor: cursor.color}"
      >{{ cursor.username.toUpperCase() }}</div>
    </div>
  </div>
</template>

<script>
  import Vue from 'vue'
  import EditorPiece from './Editor/EditorPiece'
  import ThemeSwitch from './ThemeSwitch'
  import convert from './Editor/cursor'
  import connector from '../../main/connector'
  import { getRandomColor } from './Editor/RandomColor'
  import { convertChangeToJS, edit, rangeToAnchoredLength } from '../../main/pieceTable'
  import AddPieceButton from './Editor/AddPieceButton'

  export default {
    name: 'Editor',
    components: {
      EditorPiece,
      ThemeSwitch,
      AddPieceButton
    },
    /**
     *
     * @returns {{dragList: null, lockDragStartLocation: null, lockDragEndLocation: null}}
     */
    data () {
      return {
        lockDragStartLocation: null,
        lockDragEndLocation: null,
        dragList: null,
        lightTheme: false,
        restoreScrollY: 0
      }
    },
    watch: {
      filePath (val) {
        this.$store.commit('emptyCursors')
        if (val === '') return

        connector.request(
          'cursor-list-request',
          'cursor-list-response',
          { file_path: val }
        ).then(({cursor_list: cursorList}) => {
          for (const [username, pieceID, line, ch] of cursorList) {
            this.$store.commit('addCursor', {
              username,
              pieceID,
              line,
              ch,
              filepath: val,
              color: getRandomColor(username)
            })
          }
        })
      },
      pieces: function (newPieces, oldPieces) {
        Vue.nextTick(this.restoreEditorScroll)
      },
      pieceTable: function (newTable, oldTable) {
        Vue.nextTick(this.restoreEditorScroll)
      },
      scrollHeight: function () {
        this.$nextTick(this.restoreEditorScroll)
      }
    },
    methods: {
      handleScroll () {
        this.restoreScrollY = this.$refs.mainEditor.scrollTop
      },
      editorUpdate () {
        this.$nextTick(this.restoreEditorScroll)
      },
      editorViewPortChange (index) {
        setTimeout(() => {
          this.$refs.editorPieces.forEach(piece => {
            if (!piece) return
            piece.updateLineNumbers()
          })
          // this.restoreEditorScroll()
        }, 10)
        // this.$nextTick(self.restoreEditorScroll)
      },
      themeChange (lightTheme) {
        console.log('Changing theme')
        this.lightTheme = lightTheme
      },
      editorMount (editorPiece) {
        const index = this.$refs.editorPieces.indexOf(editorPiece)
        this.initializeEditor(index)
      },

      async initializeEditor (index) {
        const piece = this.$refs.editorPieces[index]
        piece.lang = this.lang
        if (index === 0) {
          return piece.initializeEditor()
        }
        piece.$options.startState = await this.getPreviousState(index)
        return piece.initializeEditor()
      },
      async getPreviousState (index) {
        if (index === 0) return undefined
        const prevPiece = this.$refs.editorPieces[index - 1]
        let cm = prevPiece.$options.cminstance
        if (!cm) {
          cm = await this.initializeEditor(index - 1)
        }
        return cm.getStateAfter(cm.lastLine(), true)
      },
      requestLock (startId, startOffset, endId, endOffset) {
        let payload = { start: {id: startId, offset: startOffset},
          end: {id: endId, offset: endOffset}}
        this.$store.dispatch('requestLock', payload)
      },
      restoreEditorScroll () {
        const editorElement = this.$refs.mainEditor
        if (editorElement.scrollHeight - editorElement.clientHeight <= this.restoreScrollY) {
          this.restoreScrollY -= 1
          this.$nextTick(this.restoreEditorScroll)
        } else {
<<<<<<< HEAD
=======
          // console.log(Math.min(this.restoreScrollY, editorElement.scrollHeight - editorElement.clientHeight))
>>>>>>> ceac92cd
          editorElement.scrollTop = Math.min(this.restoreScrollY, editorElement.scrollHeight - editorElement.clientHeight)
        }
      },
      lockDragStart (line, index) {
        this.lockDragStartLocation = {piece: index, line}
        this.lockDragEndLocation = {piece: index, line}
        Vue.nextTick(this.restoreEditorScroll)
      },
      lockDragUpdate (line, index) {
        if (this.lockDragStartLocation !== null) {
          if (this.lockDragStartLocation) {
            this.lockDragEndLocation = {piece: index, line}
          }
          Vue.nextTick(this.restoreEditorScroll)
        }
      },
      lockDragEnd (line, index) {
        if (this.lockDragStartLocation === null) return

        let draggedLock = rangeToAnchoredLength(this.$store.state.fileTracker.pieceTable,
          this.lockDragStartLocation.piece, this.lockDragStartLocation.line,
          this.lockDragEndLocation.piece, this.lockDragEndLocation.line)

        connector.request('file-lock-request', 'file-lock-response', {
          file_path: this.$store.state.fileTracker.openFile,
          piece_uuid: this.pieces[draggedLock.index].pieceID,
          offset: draggedLock.offset,
          length: draggedLock.length
        })

        this.lockDragCancel()
      },
      lockDragCancel () {
<<<<<<< HEAD
        if (this.lockDragStartLocation) {
          const editorElement = this.$refs.editorPiecesList
          this.restoreScrollY = editorElement.scrollTop
=======
        if (this.lockDragStartLocation !== null) {
          console.log('cancel')
>>>>>>> ceac92cd
          this.lockDragStartLocation = null
          this.lockDragEndLocation = null
          for (let key in this.components) {
            this.components[key].$options.cminstance.clearGutter('user-gutter')
          }
          this.$nextTick(this.restoreEditorScroll)
        }
      }
    },

    computed: {
      ready () {
        return this.code !== undefined && this.code !== ''
      },
      username () {
        return this.$store.state.user.username
      },
      pieces () {
        return this.$store.state.fileTracker.pieces || []
      },
      pieceTable () {
        return this.$store.state.fileTracker.pieceTable
      },
      filePath () {
        return this.$store.state.fileTracker.openFile
      },
      cursors () {
        return this.$store.state.user.cursors.filter(({filepath}) => filepath === this.filePath)
      },
      lang () {
        if (!this.filePath) return null
        let ext = this.filePath.match(/\.\w+/)
        if (!ext) return null

        ext = ext[0].toLowerCase()
        if (ext === '.py') {
          return 'python'
        } else if (ext === '.js') {
          return 'javascript'
        }
        return null
      },
      scrollHeight () {
        return this.$refs.mainEditor.scrollHeight
      },
      scrollTop () {
        return this.$refs.mainEditor.scrollTop
      }
    },
    mounted () {
      connector.addEventListener('open', () => {
        connector.listenToMsg('file-delta-broadcast', ({ content }) => {
          if (content.file_path === this.filePath) {
            const newPieceTable = edit(this.pieceTable, content.piece_uuid, content.content.replace(/\n$/, '').split('\n').map(val => val + '\n'))
            this.$store.dispatch('updatePieceTable', newPieceTable)
          }
        })

        connector.listenToMsg('file-piece-table-change-broadcast', ({ content }) => {
          const { textBlocks } = this.pieceTable
          const update = convertChangeToJS(textBlocks, content)
          if (update.filePath === this.filePath) {
            this.$store.dispatch('updatePieceTable', update.pieceTable)
          }
        })

        connector.listenToMsg('file-join-broadcast', ({content}) => {
          this.$store.dispatch('moveCursor', {...convert(content), ch: -1, line: -1})
        })

        connector.listenToMsg('cursor-move-broadcast', ({content}) => {
          this.$store.dispatch('moveCursor', convert(content))
        })

        connector.listenToMsg('file-leave-broadcast', ({content}) => {
          this.$store.commit('removeCursor', convert(content))
        })
      })

      addEventListener('mouseup', (e) => {
        if (!e.composedPath()[0].classList.contains('user-gutter')) {
          this.lockDragCancel()
        }
      })
    }
  }
</script>

<style scoped lang="scss">

.editor {
  left: 0;
  right: 0;
  top: 0;
  bottom: 0;
  overflow-y: inherit;
  background-color: #272822;
}

.editor-pieces {
  // display: flex;
  // flex-direction: column;
  height: auto;
  width: auto;
  overflow-y: scroll;
  padding-bottom: 1000px;
}

.editor-piece {
  height: auto;
  overflow-y: visible;
  transition: all 0s;
  display: block;
  padding: 0;
  margin: 0;
  top: 0;
}

.editorPieceGroup-enter, .editorPieceGroup-leave-to {
  opacity: 0;
  max-height: 0;
  position: absolute;
}

.editor {
  width: 100%;
  height: auto;
  background-color: #272822;
  &.lightTheme {
    background-color: #fff;

  }
}

.editor-pieces {
  display: flex;
  flex-direction: column;
  height: 100%;
}

.editorPieceGroup-leave-active {
  position: absolute;
}

#placeholder {
  font-size: 3em;
  height: 100%;
  width: 100%;
  line-height: 100%;
  color: #555;
  text-align: center;

  &:before {
    content: "";
    display: inline-block;
    height: 100%;
    vertical-align: middle;
  }
}

.user-list {
  position: fixed;
  bottom: 1em;
  right: 1em;

  &-item {
    border-style: solid;
    border-width: 0.1em;
    display: inline-block;
    padding: 0.05em 0.5em;
    border-radius: 2em;
    margin-left: 0.5em;
    line-height: 2em;
    text-align: center;
    background: black;
    color: #fff;
    cursor: pointer;
  }
}
</style><|MERGE_RESOLUTION|>--- conflicted
+++ resolved
@@ -153,10 +153,6 @@
           this.restoreScrollY -= 1
           this.$nextTick(this.restoreEditorScroll)
         } else {
-<<<<<<< HEAD
-=======
-          // console.log(Math.min(this.restoreScrollY, editorElement.scrollHeight - editorElement.clientHeight))
->>>>>>> ceac92cd
           editorElement.scrollTop = Math.min(this.restoreScrollY, editorElement.scrollHeight - editorElement.clientHeight)
         }
       },
@@ -190,14 +186,9 @@
         this.lockDragCancel()
       },
       lockDragCancel () {
-<<<<<<< HEAD
         if (this.lockDragStartLocation) {
           const editorElement = this.$refs.editorPiecesList
           this.restoreScrollY = editorElement.scrollTop
-=======
-        if (this.lockDragStartLocation !== null) {
-          console.log('cancel')
->>>>>>> ceac92cd
           this.lockDragStartLocation = null
           this.lockDragEndLocation = null
           for (let key in this.components) {
