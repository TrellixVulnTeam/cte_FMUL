<template>
  <div class="editor">
    <div class="editor-pieces">
      <editor-piece
              v-for="(piece, index) in pieces"
              :key="piece.pieceID"
              :index="index"
              :pieces="pieces"
              @lockDragStart="lockDragStart"
              @lockDragEnd="lockDragEnd"
      />
    </div>
    <!--<div id="placeholder" v-if="!this.ready">⇚ Select a file</div>-->
    <div class="user-list">
      <div class="user-list-item" v-for="user in activeUsers" :title="user.username" :style="userStyle(user)">{{ user.username[0].toUpperCase() }}</div>
    </div>
  </div>
</template>

<script>
  import EditorPiece from './Editor/EditorPiece'
  import {getRandomColor} from './Editor/RandomColor'
  import connector from '../../main/connector'
<<<<<<< HEAD
  import { convertChangeToJS, edit } from '../../main/pieceTable'
=======
>>>>>>> 8c5bfa68

  export default {
    name: 'Editor',

    components: {
      EditorPiece
    },
    data () {
      return {
        code: '',
        // pieces: pieces,
        activeUsers: [],
        lockDragRange: null
      }
    },
    methods: {
      /** Updates the code that is viewed by the editor. */
      updateCode () {
        this.code = this.$store.state.fileTracker.code
      },
      updateUsers (cursors) {
        this.activeUsers = cursors.map(cursor => {
          return {
            username: cursor.username,
            line: cursor.line,
            ch: cursor.ch,
            color: getRandomColor(cursor.username)
          }
        })
      },
      userStyle (user) {
        return {
          backgroundColor: user.color
        }
      },
      lockDragStart (line, index) {
        // console.log('start', line, index)
        this.lockDragRange = {piece: index, line}
      },
      lockDragEnd (line, index) {
        console.log(this.lockDragRange)
        if (!this.lockDragRange) return

        console.log(`Request lock from ${this.lockDragRange.piece}:${this.lockDragRange.line} to ${index}:${line}`)

        if (this.lockDragRange.piece !== index) alert('NOT SUPPORTED')

        connector.request('file-lock-request', 'file-lock-response', {
          file_path: this.$store.state.fileTracker.openFile,
          piece_uuid: this.pieces[this.lockDragRange.piece].pieceID,
          offset: Math.min(this.lockDragRange.line, line),
          length: Math.abs(this.lockDragRange.line - line) + 1
        }).then(response => console.log(response))
      },
      lockDragCancel () {
        // console.log('cancel')
        this.lockDragRange = null
      }
    },

    computed: {
      ready () {
        return this.code !== undefined && this.code !== ''
      },

      pieces () {
        return this.$store.state.fileTracker.pieces
      },
      pieceTable () {
        return this.$store.state.fileTracker.pieceTable
      },
      filePath () {
        return this.$store.state.fileTracker.openFile
      }
    },

    mounted () {
      this.updateCode()
      this.$store.subscribe((mutation, state) => {
        if (mutation.type === 'updateCode') {
          this.updateCode()
          // cm.ghostCursors.changeFilepath(this.$store.state.fileTracker.openFile).then(cursors => {
          //   console.log(cursors)
          //   this.updateUsers(cursors)
          // })
        }
      })

      addEventListener('mouseup', (e) => {
        if (!e.composedPath()[0].classList.contains('user-gutter')) {
          this.lockDragCancel()
        }
      })

      connector.listenToMsg('file-delta-broadcast', ({ content }) => {
        if (content.file_path === this.filePath) {
          // Possibly slow untested
          this.$store.dispatch('updatePieceTable', edit(this.pieceTable, content.piece_uuid, content.content))
        }
      })

      connector.listenToMsg('file-piece-table-change-broadcast', ({ content }) => {
        const { textBlocks } = this.pieceTable
        const update = convertChangeToJS(textBlocks, content)
        if (update.filePath === this.filePath) {
          this.$store.dispatch('updatePieceTable', update.pieceTable)
        }
      })
    }
  }
</script>

<style scoped lang="scss">
  .editor{
    width: 100%;
    overflow-y: hidden;
    background-color: #272822;
  }

  .editor-pieces {
    display: flex;
    flex-direction: column;
    height: 100%;
    overflow-y: auto;
  }

  #placeholder{
    font-size: 3em;
    height: 100%;
    width: 100%;
    line-height: 100%;
    color: #555;
    text-align: center;

    &:before {
      content: "";
      display: inline-block;
      height: 100%;
      vertical-align: middle;
    }
  }

  .user-list {
    position: fixed;
    bottom: 1em;
    right: 1em;

    &-item {
      display: inline-block;
      width: 2em;
      height: 2em;
      border-radius: 1em;
      margin-left: 0.5em;
      line-height: 2em;
      text-align: center;
      background: black;
      color: #fff;
      cursor: pointer;
    }
  }
</style><|MERGE_RESOLUTION|>--- conflicted
+++ resolved
@@ -21,10 +21,7 @@
   import EditorPiece from './Editor/EditorPiece'
   import {getRandomColor} from './Editor/RandomColor'
   import connector from '../../main/connector'
-<<<<<<< HEAD
   import { convertChangeToJS, edit } from '../../main/pieceTable'
-=======
->>>>>>> 8c5bfa68
 
   export default {
     name: 'Editor',
