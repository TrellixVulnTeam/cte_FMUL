--- conflicted
+++ resolved
@@ -8,12 +8,8 @@
   import 'codemirror/theme/monokai.css'
   import 'codemirror/mode/javascript/javascript'
   import 'codemirror/mode/python/python'
-<<<<<<< HEAD
+  import { edit, indexOffsetRangeSort } from '../../../main/pieceTable'
   import './multiEditor'
-  import { edit } from '../../../main/pieceTable'
-=======
-  import { edit, indexOffsetRangeSort } from '../../../main/pieceTable'
->>>>>>> 772d9376
   import connector from '../../../main/connector'
   import {getRandomColor} from './RandomColor'
 
@@ -80,7 +76,7 @@
         } else if (start.piece === this.index) {
           return start.line
         }
-  
+
         return null
       },
       pieceDragLength () {
@@ -157,34 +153,11 @@
       setText () {
         const cm = this.$options.cminstance
 
-<<<<<<< HEAD
         const from = {line: 0, ch: 0}
         const lastLine = cm.lastLine()
         const to = {line: lastLine, ch: cm.getLine(lastLine).length}
         cm.replaceRange(this.code, from, to)
-=======
-        this.insertText(this.preCode + '\n', {line: 0, ch: 0})
-
-        const lines = this.preCodeArray.length
-        this.$options.preText = cm.markText({line: 0, ch: 0}, {line: lines, ch: 0}, {
-          collapsed: true,
-          inclusiveLeft: true,
-          inclusiveRight: false,
-          selectLeft: false,
-          selectRight: true,
-          atomic: true,
-          readOnly: true
-        })
-      },
-      updatePreviousText () {
-        if (this.index === 0) return
-        const range = this.$options.preText.find()
-        this.$options.preText.clear()
-        this.deleteText(range.from, range.to)
-        this.addPreviousText()
->>>>>>> 772d9376
-      },
-
+      },
       updateDragStart (newDragStart, oldDragStart) {
         const cm = this.$options.cminstance
         cm.clearGutter('user-gutter')
@@ -201,7 +174,6 @@
             this.gutterSelectMarker())
         }
       },
-
       lineToRelativeLine (line) {
         const cm = this.$options.cminstance
         return line - cm.firstLine()
@@ -236,11 +208,7 @@
 
         if (this.editable) {
           cm.on('changes', ({cminstance}) => {
-<<<<<<< HEAD
             const value = cm.getValue()
-=======
-            const value = cm.getValue().slice(this.preCode.length)
->>>>>>> 772d9376
             const content = value.split('\n').map(val => val + '\n')
             const newPieceTable = edit(this.pieceTable, this.pieces[this.index].pieceID, content)
             this.$store.dispatch('updatePieceTable', newPieceTable)
@@ -288,9 +256,6 @@
       },
 
       lineNumberFormatter (line) {
-        // if (line === 1 && this.index !== 0) {
-        //   return (this.preCodeArray.length + 1).toString()
-        // }
         const previousLines = this.pieces.slice(0, this.index).reduce((acc, val) => val.text.length + acc, 0)
         return (previousLines + line).toString()
       }
