--- conflicted
+++ resolved
@@ -155,7 +155,6 @@
     },
 
     methods: {
-<<<<<<< HEAD
       /**
        * Initializes a codemirror editor.
        * Also initiates the ghostcursors for this piece after
@@ -165,16 +164,6 @@
        *
        * @returns {Promise<CodeMirror>} The promise resolved with the made CodeMirror instance.
        */
-=======
-      updateTheme (theme) {
-        const cm = this.$options.cminstance
-        if (this.theme) {
-          cm.setOption('theme', 'default')
-        } else {
-          cm.setOption('theme', 'monokai')
-        }
-      },
->>>>>>> fd9bb7e2
       initializeEditor () {
         if (!this.$options.myPromise) {
           this.$options.myPromise = new Promise(resolve => {
@@ -187,6 +176,15 @@
           this.$options.myPromise.then((cm) => this.$refs.ghostCursors.init(cm, this.piece))
         }
         return this.$options.myPromise
+      },
+
+      updateTheme (theme) {
+        const cm = this.$options.cminstance
+        if (this.theme) {
+          cm.setOption('theme', 'default')
+        } else {
+          cm.setOption('theme', 'monokai')
+        }
       },
 
       _initializeEditor () {
