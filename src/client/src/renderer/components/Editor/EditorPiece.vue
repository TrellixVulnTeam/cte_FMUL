--- conflicted
+++ resolved
@@ -25,36 +25,10 @@
 
     cminstance: null,
     preText: null,
-<<<<<<< HEAD
-
-    dragInProcess: false,
-    tentativeLockStart: 0,
-    tentativeLockEnd: 0,
-
-    mounted () {
-      const cm = CodeMirror(this.$refs.cm, {
-        mode: 'javascript',
-        lineNumbers: true,
-        theme: 'monokai',
-        smartIndent: true,
-        lineWrapping: true,
-        showCursorWhenSelecting: true,
-        readOnly: !this.editable,
-        // inputStyle: 'contenteditable',
-        lineNumberFormatter: this.lineNumberFormatter,
-        viewportMargin: Infinity,
-        cursorBlinkRate: 0,
-        gutters: ['user-gutter', 'CodeMirror-linenumbers'],
-        extraKeys: {
-          'Alt-R': () => {
-            this.updatePreviousText()
-          }
-=======
     watch: {
       code (val) {
         if (!this.editable) {
           this.setText()
->>>>>>> 1dc51390
         }
       }
     },
