--- conflicted
+++ resolved
@@ -1,9 +1,5 @@
 import Tab from '../../components/Tabs/tabType'
 import connector from '../../../main/connector'
-<<<<<<< HEAD
-// const fs = require('fs')
-=======
->>>>>>> e908feaa
 
 const state = {
   code: '',
@@ -51,21 +47,6 @@
    * @param {string} filePath the file path to document to be opened
    */
   openFile (store, filePath) {
-<<<<<<< HEAD
-    // store.commit('updateOpenFile', filePath)
-    // store.commit('addTab', filePath)
-    // fs.readFile(filePath.substring(0, filePath.length - 1), 'utf8', (err, data) => {
-    //   if (err) {
-    //     console.error(err)
-    //     store.commit('updateCode', `Something went wrong: ${err}`)
-    //   }
-    //   store.commit('updateCode', data)
-    // })
-    connector.send('file-join', {file_path: 'file.txt'})
-    console.log('join request sent')
-    connector.request('file-content-request', 'file-content-response', {file_path: 'file.txt', start: 0, length: -1}).then((response) => {
-      store.commit('updateCode', response.file_content.join(" "))
-=======
     store.commit('updateOpenFile', filePath)
     store.commit('addTab', filePath)
 
@@ -89,7 +70,6 @@
       // fs.writeFile(filePath, data.file_content, (err) => {
       //   if (err) console.error(err)
       // })
->>>>>>> e908feaa
     })
   },
   /**
