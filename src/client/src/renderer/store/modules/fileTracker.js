import Tab from '../../components/Tabs/tabType'
import connector from '../../../main/connector'
import { convertToJS, getFile, create } from '../../../main/pieceTable'

const state = {
  pieces: null,
  pieceTable: null,
  openFile: '',
  filePaths: '',
  tabs: []
}

const mutations = {
  /**
   * @param {Object} state
   * @param {pieceTable} pieceTable
   */
  updatePieces (state, pieceTable) {
    state.pieces = getFile(pieceTable)
  },
  /**
   * @param {Object} state
   * @param {pieceTable} pieceTable
   */
  updatePieceTable (state, pieceTable) {
    state.pieceTable = pieceTable
  },
  /**
   * Adds a tab to state
   * @param {Object} state vuex state
   * @param {string} filePath the filepath that needs to be added as tab
   */
  addTab (state, filePath) {
    if (state.tabs.every(x => x.filePath !== filePath)) {
      const newTab = new Tab(filePath)
      state.tabs = [...state.tabs, newTab]
    }
  },
  removeTab (state, tabToRemove) {
    state.tabs = state.tabs.filter(x => x.filePath !== tabToRemove.filePath)
  },
  /**
   * Updates the filepaths
   * @param {Object} state
   * @param {Object[]} filePaths
   */
  updateFiles (state, filePaths) {
    state.filePaths = filePaths
  },
  updateOpenFile (state, filePath) {
    state.openFile = filePath
  }
}

const actions = {
  /**
   * Opens a file from the root of the project, and updates the code.
   * Also changes the openedFile state. Add the file to the tabs.
   * @param {Object} store vuex store
   * @param {string} filePath the file path to document to be opened
   */
  openFile (store, filePath) {
    store.commit('updateOpenFile', filePath)
    store.commit('addTab', filePath)

    connector.send(
      'file-join',
      {
        'file_path': filePath
      }
    )

    connector.request(
      'file-content-request',
      'file-content-response',
      {
        'file_path': filePath,
        'start': 0,
        'length': -1
      }
    ).then((data) => {
      const pieceTable = convertToJS(data)
      store.dispatch('updatePieceTable', pieceTable)

      // fs.writeFile(filePath, data.file_content, (err) => {
      //   if (err) console.error(err)
      // })
    })
  },
  /**
<<<<<<< HEAD
   * Move to the tab before the tab with the given index.
   */
  prevTab (store, index) {
    if (index === 0) {
      index = store.state.tabs.length
    }
    store.dispatch('openFile', store.state.tabs[index - 1].filePath)
  },
  /**
   * Move to the tab after the tab with the given index.
   */
  nextTab (store, index) {
    if (index === store.state.tabs.length - 1) {
      index = -1
    }
    store.dispatch('openFile', store.state.tabs[index + 1].filePath)
=======
   * Updates pieces and piece table
   * @param {Object} store
   * @param {PieceTable} pieceTable
   */
  updatePieceTable (store, pieceTable) {
    store.commit('updatePieceTable', pieceTable)
    store.commit('updatePieces', pieceTable)
>>>>>>> 1dc51390
  },
  /**
   * Removes a tab from state and switches to a new tab if the tab was opened.
   * @param {Object} store vuex store
   * @param {Tab} tabToRemove the tab that needs to be removed
   */
  removeTab (store, tabToRemove) {
    if (tabToRemove.filePath === store.state.openFile) {
<<<<<<< HEAD
      const i = store.state.tabs.indexOf(tabToRemove)
      store.dispatch('prevTab', i)
=======
      if (store.state.tabs.length === 1) {
        store.commit('updateOpenFile', '')
        // FIXME: hide the editor if last file is removed
        store.dispatch('updatePieceTable', create('Fix even pls dat de editor verdwijnt. (v-if)'))
      } else {
        const i = store.state.tabs.indexOf(tabToRemove)
        store.dispatch('openFile', store.state.tabs[(i + 1) % store.state.tabs.length].filePath)
      }
>>>>>>> 1dc51390
    }
    store.commit('removeTab', tabToRemove)
  },
  /**
   * Moves from the current tab to another tab in the given direction.
   * @param {Object} store vuex store
   * @param {Tab} direction 1 for moving to the next tab, 0 for to the previous
   */
  scrollTab (store, direction) {
    var i = 0
    for (let tab of store.state.tabs) {
      if (tab.filePath === store.state.openFile) {
        if (direction) {
          store.dispatch('nextTab', i)
        } else {
          store.dispatch('prevTab', i)
        }
        break
      }
      i++
    }
  }
}

export default {
  state,
  mutations,
  actions
}<|MERGE_RESOLUTION|>--- conflicted
+++ resolved
@@ -88,7 +88,6 @@
     })
   },
   /**
-<<<<<<< HEAD
    * Move to the tab before the tab with the given index.
    */
   prevTab (store, index) {
@@ -105,15 +104,15 @@
       index = -1
     }
     store.dispatch('openFile', store.state.tabs[index + 1].filePath)
-=======
-   * Updates pieces and piece table
-   * @param {Object} store
-   * @param {PieceTable} pieceTable
-   */
+  },
+  /**
+  * Updates pieces and piece table
+  * @param {Object} store
+  * @param {PieceTable} pieceTable
+  */
   updatePieceTable (store, pieceTable) {
     store.commit('updatePieceTable', pieceTable)
     store.commit('updatePieces', pieceTable)
->>>>>>> 1dc51390
   },
   /**
    * Removes a tab from state and switches to a new tab if the tab was opened.
@@ -122,19 +121,8 @@
    */
   removeTab (store, tabToRemove) {
     if (tabToRemove.filePath === store.state.openFile) {
-<<<<<<< HEAD
       const i = store.state.tabs.indexOf(tabToRemove)
       store.dispatch('prevTab', i)
-=======
-      if (store.state.tabs.length === 1) {
-        store.commit('updateOpenFile', '')
-        // FIXME: hide the editor if last file is removed
-        store.dispatch('updatePieceTable', create('Fix even pls dat de editor verdwijnt. (v-if)'))
-      } else {
-        const i = store.state.tabs.indexOf(tabToRemove)
-        store.dispatch('openFile', store.state.tabs[(i + 1) % store.state.tabs.length].filePath)
-      }
->>>>>>> 1dc51390
     }
     store.commit('removeTab', tabToRemove)
   },
