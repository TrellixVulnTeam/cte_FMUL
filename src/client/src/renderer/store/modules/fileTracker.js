--- conflicted
+++ resolved
@@ -2,21 +2,13 @@
 const state = {
   code: '',
   openedFile: '',
-<<<<<<< HEAD
   filePaths: [],
   tabs: ['']
-=======
-  filePaths: '',
-  tabs: []
->>>>>>> 9aa4421c
 }
 
 const mutations = {
   updateCode (state, newCode) {
     state.code = newCode
-<<<<<<< HEAD
-    console.log('State is: ' + state.code)
-=======
   },
   /** Adds a tab to state
    * @param {Object} state vuex state
@@ -33,7 +25,6 @@
    */
   removeTab (state, tabToRemove) {
     state.tabs.filter(x => x !== tabToRemove)
->>>>>>> 9aa4421c
   },
   /** Updates the filepaths
    * @param {Object} state
@@ -46,14 +37,6 @@
 
 const actions = {
   /** Opens a file from the root of the project, and updates the code.
-<<<<<<< HEAD
-   * Also changes the openedFile state.
-   * @param {Object} state
-   * @param {string} filePath
-   */
-  openFile (state, filePath) {
-    state.openedFile = filePath
-=======
    * Also changes the openedFile state. Add the file to the tabs.
    * @param {Object} state vuex state
    * @param {string} filePath the file path to document to be opened
@@ -61,7 +44,6 @@
   openFile (state, filePath) {
     state.openedFile = filePath
     state.commit('addTab', filePath)
->>>>>>> 9aa4421c
     fs.readFile(filePath.substring(0, filePath.length - 1), 'utf8', (err, data) => {
       if (err) {
         console.error(err)
