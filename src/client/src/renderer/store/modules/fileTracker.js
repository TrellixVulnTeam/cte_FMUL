--- conflicted
+++ resolved
@@ -2,25 +2,13 @@
 import connector from '../../../main/connector'
 
 const state = {
-  // Text in the editor
   code: '',
-<<<<<<< HEAD
-  openedFile: '',
-  filePaths: [],
-  tabs: ['']
-=======
   openFile: '',
   filePaths: '',
   tabs: []
->>>>>>> 6a00cca3
 }
 
 const mutations = {
-  /** Changes the code/text in the editor
-   *
-   * @param {Object} state vuex state
-   * @param {string} newCode new text
-   */
   updateCode (state, newCode) {
     state.code = newCode
   },
@@ -58,15 +46,6 @@
    * @param {Object} store vuex store
    * @param {string} filePath the file path to document to be opened
    */
-<<<<<<< HEAD
-  openFile (state, filePath) {
-    state.openedFile = filePath
-    state.commit('addTab', filePath)
-    fs.readFile(filePath.substring(0, filePath.length), 'utf8', (err, data) => {
-      if (err) {
-        console.error(err)
-        state.commit('updateCode', `Something went wrong: ${err}`)
-=======
   openFile (store, filePath) {
     store.commit('updateOpenFile', filePath)
     store.commit('addTab', filePath)
@@ -75,7 +54,6 @@
       'file-join',
       {
         'file_path': filePath
->>>>>>> 6a00cca3
       }
     )
 
@@ -94,13 +72,6 @@
       // })
     })
   },
-<<<<<<< HEAD
-  /** Updadates the text in the editor.
-   *
-   * @param {Object} state vuex state
-   * @param {string} newCode
-   */
-=======
   /**
    * Removes a tab from state and switches to a new tab if the tab was opened.
    * @param {Object} store vuex store
@@ -119,16 +90,8 @@
     }
     store.commit('removeTab', tabToRemove)
   },
->>>>>>> 6a00cca3
   updateCodeAction (state, newCode) {
     state.commit('updateCode', newCode)
-  },
-  /** Updates the filepaths
-   * @param {Object} state
-   * @param {Object[]} filePaths
-   */
-  updateFilesAction (state, filePaths) {
-    state.commit('updateFiles', filePaths)
   }
 }
 
@@ -136,22 +99,4 @@
   state,
   mutations,
   actions
-}
-// readLocalDirTree (root) {
-//   /* Loop over all files in current directory and add
-//    * object to files array, storing the name and type
-//    * (either directory or file) of the file.
-//    * For sorting purposes, first push all directories
-//    * and then all other files. */
-//   fs.readdirSync(currFolder).forEach(file => {
-//     if (fs.lstatSync(currFolder + file).isDirectory()) {
-//       files.push({name: file, type: 'dir', path: `${currFolder}${file}/`})
-//     }
-//   })
-//
-//   fs.readdirSync(currFolder).forEach(file => {
-//     if (!fs.lstatSync(currFolder + file).isDirectory()) {
-//       files.push({name: file, type: 'file', path: `${currFolder}${file}/`})
-//     }
-//   })
-// }+}