import Tab from '../../components/Tabs/tabType'
import connector from '../../../main/connector'
<<<<<<< HEAD
import { convertToJS, getFile, create, lengthBetween } from '../../../main/pieceTable'
=======
import { convertToJS, getFile } from '../../../main/pieceTable'
>>>>>>> c8e7a3ec

const state = {
  pieces: null,
  pieceTable: null,
  openFile: '',
  filePaths: '',
  tabs: []
}

const mutations = {
  /**
   * @param {Object} state
   * @param {pieceTable} pieceTable
   */
  updatePieces (state, pieceTable) {
    state.pieces = getFile(pieceTable)
  },
  /**
   * @param {Object} state
   * @param {pieceTable} pieceTable
   */
  updatePieceTable (state, pieceTable) {
    state.pieceTable = pieceTable
  },
  /**
   * Adds a tab to state
   * @param {Object} state vuex state
   * @param {string} filePath the filepath that needs to be added as tab
   */
  addTab (state, filePath) {
    if (state.tabs.every(x => x.filePath !== filePath)) {
      const newTab = new Tab(filePath)
      state.tabs = [...state.tabs, newTab]
    }
  },
  removeTab (state, tabToRemove) {
    state.tabs = state.tabs.filter(x => x.filePath !== tabToRemove.filePath)
  },
  /**
   * Updates the filepaths
   * @param {Object} state
   * @param {Object[]} filePaths
   */
  updateFiles (state, filePaths) {
    state.filePaths = filePaths
  },
  updateOpenFile (state, filePath) {
    state.openFile = filePath
  }
}

const actions = {
  /**
   * Opens a file from the root of the project, and updates the code.
   * Also changes the openedFile state. Add the file to the tabs.
   * @param {Object} store vuex store
   * @param {string} filePath the file path to document to be opened
   */
  openFile (store, filePath) {
    store.commit('updateOpenFile', filePath)
    store.commit('addTab', filePath)

    connector.send(
      'file-join',
      {
        'file_path': filePath
      }
    )

    connector.request(
      'file-content-request',
      'file-content-response',
      {
        'file_path': filePath,
        'start': 0,
        'length': -1
      }
    ).then((data) => {
      const pieceTable = convertToJS(data)
      store.dispatch('updatePieceTable', pieceTable)

      // fs.writeFile(filePath, data.file_content, (err) => {
      //   if (err) console.error(err)
      // })
    })
  },
  /**
   * Move to the tab before the tab with the given index.
   */
  prevTab (store, index) {
    if (index === 0) {
      index = store.state.tabs.length
    }
    store.dispatch('openFile', store.state.tabs[index - 1].filePath)
  },
  /**
   * Move to the tab after the tab with the given index.
   */
  nextTab (store, index) {
    if (index === store.state.tabs.length - 1) {
      index = -1
    }
    store.dispatch('openFile', store.state.tabs[index + 1].filePath)
  },
  /**
  * Updates pieces and piece table
  * @param {Object} store
  * @param {PieceTable} pieceTable
  */
  updatePieceTable (store, pieceTable) {
    store.commit('updatePieceTable', pieceTable)
    store.commit('updatePieces', pieceTable)
  },
  /**
   * Removes a tab from state and switches to a new tab if the tab was opened.
   * @param {Object} store vuex store
   * @param {Tab} tabToRemove the tab that needs to be removed
   */
  removeTab (store, tabToRemove) {
    if (tabToRemove.filePath === store.state.openFile) {
      const i = store.state.tabs.indexOf(tabToRemove)
      store.dispatch('prevTab', i)
    }
    store.commit('removeTab', tabToRemove)
  },
<<<<<<< HEAD
  updateCodeAction (state, newCode) {
    state.commit('updateCode', newCode)
  },
  /**
   * Sends a request for a lock to the server.
   * @param {} state
   * @param {start: {id, offset}, end: {id, offset}} payload
   */
  requestLockAction (state, payload) {
    console.log('request Lock of length', lengthBetween(this.state.pieces, payload.start.id,
      payload.start.offset, payload.end.start, payload.end.offset))
    connector.request('file-lock-request', 'file-lock-response',
      {
        'file_path': state.openFile,
        'piece_uuid': payload.start.id,
        'offset': payload.start.offset,
        'length': lengthBetween(this.state.pieces, payload.start.id,
          payload.start.offset, payload.end.start, payload.end.offset)
      }
    )
=======
  /**
   * Moves from the current tab to another tab in the given direction.
   * @param {Object} store vuex store
   * @param {Tab} direction 1 for moving to the next tab, 0 for to the previous
   */
  scrollTab (store, direction) {
    var i = 0
    for (let tab of store.state.tabs) {
      if (tab.filePath === store.state.openFile) {
        if (direction) {
          store.dispatch('nextTab', i)
        } else {
          store.dispatch('prevTab', i)
        }
        break
      }
      i++
    }
>>>>>>> c8e7a3ec
  }
}

export default {
  state,
  mutations,
  actions
}<|MERGE_RESOLUTION|>--- conflicted
+++ resolved
@@ -1,10 +1,6 @@
 import Tab from '../../components/Tabs/tabType'
 import connector from '../../../main/connector'
-<<<<<<< HEAD
-import { convertToJS, getFile, create, lengthBetween } from '../../../main/pieceTable'
-=======
-import { convertToJS, getFile } from '../../../main/pieceTable'
->>>>>>> c8e7a3ec
+import { convertToJS, getFile, lengthBetween } from '../../../main/pieceTable'
 
 const state = {
   pieces: null,
@@ -130,7 +126,6 @@
     }
     store.commit('removeTab', tabToRemove)
   },
-<<<<<<< HEAD
   updateCodeAction (state, newCode) {
     state.commit('updateCode', newCode)
   },
@@ -151,7 +146,7 @@
           payload.start.offset, payload.end.start, payload.end.offset)
       }
     )
-=======
+  },
   /**
    * Moves from the current tab to another tab in the given direction.
    * @param {Object} store vuex store
@@ -170,7 +165,6 @@
       }
       i++
     }
->>>>>>> c8e7a3ec
   }
 }
 
