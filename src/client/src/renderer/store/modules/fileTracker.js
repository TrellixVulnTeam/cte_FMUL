--- conflicted
+++ resolved
@@ -1,10 +1,6 @@
 import Tab from '../../components/Tabs/tabType'
 import connector from '../../../main/connector'
-<<<<<<< HEAD
-import { convertToJS, getFile, lengthBetween } from '../../../main/pieceTable'
-=======
-import { convertToJS, getFile, create } from '../../../main/pieceTable'
->>>>>>> 1dc51390
+import { convertToJS, getFile, create, lengthBetween } from '../../../main/pieceTable'
 
 const state = {
   pieces: null,
