<<<<<<< HEAD
from typedefs import LockError
from typing import Dict, List, Tuple, Optional
from cursor import Cursor
=======
from typing import Any, Dict, List, Iterable
from typedefs import Address
from typing import Any, Dict, List, Optional
from client import Address
>>>>>>> 1a15389b
from piece_table import PieceTable
import os


<<<<<<< HEAD
=======
Cursors = Dict[Address, List[Any]]


>>>>>>> 1a15389b
class ServerFile:
    """
    The representation of a file from the FileSystem class.
    Basically a wrapper class for PieceTable (see its respective description)
    with additional functions, of which the most important are:
    - Cursor/Client list
    - Storage of file path
    - Saving from and loading to disk functionality
    """
    def __init__(self, root: str, path: str) -> None:
        self.root: str = root
        self.path_relative: str = path
        self.pt: PieceTable
        self.cursors: Dict[str, Cursor] = {}
        self.is_saved: bool

        self.load_from_disk()

    #
    # FILESYSTEM I/O
    #

    def load_from_disk(self) -> None:
        """
        Loads the file from disk and creates the piece table object.
        """
        file_path = os.path.join(self.root, self.path_relative)
        with open(file_path) as f:
            file_list: List[str] = list(f)

        self.pt = PieceTable(file_list)
        self.is_saved = True

    def save_to_disk(self) -> None:
        """
        Writes the current buffer to the file on disk, but does not change the
        file representation in RAM.
        """
        file_path = os.path.join(self.root, self.path_relative)

        with open(file_path, 'w') as f:
            for line in self.pt.get_lines():
                f.write(line)

        self.is_saved = True

    def change_file_path(self, new_path: str) -> None:
        self.path_relative = new_path

    #
    # LOCKS
    #

    def add_lock(self, start_piece_id: str, offset: int, length: int,
                 uname: str) -> str:
        """
        Tries to create a lock within the piece table, updating the cursor
        positions to the possibly newly created or changed pieces.

        Raises a LockError if creating the lock fails, and a ValueError is
        cursor repositioning fails.

        Returns the id of the newly locked piece.
        """
        cursor_lines = self.get_cursor_rows()

        try:
            lock_id = self.pt.put_piece(start_piece_id, offset, length, uname)
        except ValueError:
            raise LockError("Lock creation has failed.")

        self.update_cursors(cursor_lines)

        return lock_id

    def insert_lock_after_piece(self, piece_id: str, uname: str) -> str:
        return self.pt.put_piece_after(piece_id, uname)

    def remove_lock(self, lock_id: str) -> None:
        """
        Removes the lock in the specified piece, and merges unlocked pieces
        back into the 'orig' block at index 0. As a result, multiple pieces
        may be changed. Raises a ValueError if cursor repositioning fails.
        """
        cursor_lines = self.get_cursor_rows()

        self.pt.get_piece(lock_id).owner = ""
        self.pt.merge_unlocked_pieces()

        self.update_cursors(cursor_lines)

    def change_lock_owner(self, lock_id: str, uname: str) -> None:
        self.pt.get_piece(lock_id).owner = uname

    #
    # CURSORS
    #

    def move_cursor(self, uname: str, piece_id: str, offset: int,
                    column: int) -> Optional[Tuple[str, int, int]]:
        """
        Move the cursor of the given user to the specified position.
        Currently ignores illegal movement requests.
        """
        # Return if the piece does not exist, clamp to max lines in piece.
        try:
            piece = self.pt.get_piece(piece_id)
            offset = max(0, min(offset, piece.length - 1))
        except ValueError:
            # TODO: Raise something?
            return None

        self.cursors[uname] = Cursor(piece_id, offset, column)

<<<<<<< HEAD
        return piece.piece_id, offset, column
=======
    def move_cursor(self, client: Address,
                    piece_id: str,
                    offset: int,
                    column: int) -> None:
        self.clients[client] = [piece_id, offset, column, False]
>>>>>>> 1a15389b

    def get_cursor_list(self, exclude: List[str]) -> Dict[str, Cursor]:
        return {uname: cursor for uname, cursor in self.cursors.items()
                if uname not in exclude}

    def get_cursor_rows(self) -> Dict[str, int]:
        """
        Return the cursor list in terms of row positions in the current file
        according to the piece table. Used for retaining cursor positions after
        piece table changes have been made.
        """
<<<<<<< HEAD
        cursor_lines = {}
        for uname, cursor in self.cursors.items():
            cursor_lines[uname] = (self.pt.piece_to_row(cursor.piece_id)
                                   + cursor.offset)
        return cursor_lines
=======
        cursors_rows = {}
        for client, [p_id, offset, _, _] in self.clients.items():
            cursors_rows[client] = self.file_pt.get_piece_start(p_id) + offset
        return cursors_rows

    def get_cursors(self, exclude: Iterable[Address] = ()) -> Cursors:
        c_list = self.clients.copy()
        exclude = exclude or ()
        for client in exclude:
            del c_list[client]
        return c_list
>>>>>>> 1a15389b

    def update_cursors(self, cursors) -> None:
        """
        Updates the piece id of the given cursors based on their corresponding
        given row number. Used to restore cursor positions after piece table
        changes have been made.
        """
        for uname in cursors:
            piece_id, offset = self.pt.row_to_piece(cursors[uname])
            self.cursors[uname].piece_id = piece_id
            self.cursors[uname].offset = offset

    #
    # CLIENTS
    #

    def client_join(self, uname: str) -> None:
        self.cursors[uname] = Cursor(self.pt.table[0].piece_id, 0, 0)

    def client_leave(self, uname: str) -> None:
        """
        Removes the client from the file, as well as all locks which they own.
        """
        for piece in self.pt.table:
            if piece.owner == uname:
                self.remove_lock(piece.piece_id)

        if uname in self.cursors:
            del self.cursors[uname]

    def get_clients(self, exclude: List[str] = []) -> List[str]:
        return [uname for uname in self.cursors if uname not in exclude]

    def is_joined(self, uname: str) -> bool:
        return uname in self.cursors

    def client_count(self) -> int:
        return len(self.cursors)

<<<<<<< HEAD
    #
    # EDITS
    #

    def update_content(self, uname: str, piece_id: str, content: str) -> None:
        self.pt.set_piece_content(piece_id, content.splitlines(True))
        self.is_saved = False
=======
        return self.file_pt.get_piece(piece_id)[4] == uname

    def update_content(self, uname: str, piece_id: str, content: str) -> None:
        """
        Updates the content in the piecetable
        """
        if self._has_lock(uname, piece_id):
            self.file_pt.set_piece_content(piece_id, content)
        if not self.file_pt.get_piece(piece_id):
            raise ValueError("The piece uuid is not present within the table.")
        elif self._has_lock(uname, piece_id):
            self.file_pt.set_piece_content(piece_id, content)
        else:
            raise LockError(f"{address} has no lock on {piece_id}")


class LockError(Exception):
    pass
>>>>>>> 1a15389b
<|MERGE_RESOLUTION|>--- conflicted
+++ resolved
@@ -1,23 +1,12 @@
-<<<<<<< HEAD
 from typedefs import LockError
 from typing import Dict, List, Tuple, Optional
 from cursor import Cursor
-=======
-from typing import Any, Dict, List, Iterable
-from typedefs import Address
-from typing import Any, Dict, List, Optional
-from client import Address
->>>>>>> 1a15389b
 from piece_table import PieceTable
 import os
 
 
-<<<<<<< HEAD
-=======
-Cursors = Dict[Address, List[Any]]
 
 
->>>>>>> 1a15389b
 class ServerFile:
     """
     The representation of a file from the FileSystem class.
@@ -132,15 +121,7 @@
 
         self.cursors[uname] = Cursor(piece_id, offset, column)
 
-<<<<<<< HEAD
         return piece.piece_id, offset, column
-=======
-    def move_cursor(self, client: Address,
-                    piece_id: str,
-                    offset: int,
-                    column: int) -> None:
-        self.clients[client] = [piece_id, offset, column, False]
->>>>>>> 1a15389b
 
     def get_cursor_list(self, exclude: List[str]) -> Dict[str, Cursor]:
         return {uname: cursor for uname, cursor in self.cursors.items()
@@ -152,25 +133,11 @@
         according to the piece table. Used for retaining cursor positions after
         piece table changes have been made.
         """
-<<<<<<< HEAD
         cursor_lines = {}
         for uname, cursor in self.cursors.items():
             cursor_lines[uname] = (self.pt.piece_to_row(cursor.piece_id)
                                    + cursor.offset)
         return cursor_lines
-=======
-        cursors_rows = {}
-        for client, [p_id, offset, _, _] in self.clients.items():
-            cursors_rows[client] = self.file_pt.get_piece_start(p_id) + offset
-        return cursors_rows
-
-    def get_cursors(self, exclude: Iterable[Address] = ()) -> Cursors:
-        c_list = self.clients.copy()
-        exclude = exclude or ()
-        for client in exclude:
-            del c_list[client]
-        return c_list
->>>>>>> 1a15389b
 
     def update_cursors(self, cursors) -> None:
         """
@@ -210,31 +177,10 @@
     def client_count(self) -> int:
         return len(self.cursors)
 
-<<<<<<< HEAD
     #
     # EDITS
     #
 
     def update_content(self, uname: str, piece_id: str, content: str) -> None:
         self.pt.set_piece_content(piece_id, content.splitlines(True))
-        self.is_saved = False
-=======
-        return self.file_pt.get_piece(piece_id)[4] == uname
-
-    def update_content(self, uname: str, piece_id: str, content: str) -> None:
-        """
-        Updates the content in the piecetable
-        """
-        if self._has_lock(uname, piece_id):
-            self.file_pt.set_piece_content(piece_id, content)
-        if not self.file_pt.get_piece(piece_id):
-            raise ValueError("The piece uuid is not present within the table.")
-        elif self._has_lock(uname, piece_id):
-            self.file_pt.set_piece_content(piece_id, content)
-        else:
-            raise LockError(f"{address} has no lock on {piece_id}")
-
-
-class LockError(Exception):
-    pass
->>>>>>> 1a15389b
+        self.is_saved = False