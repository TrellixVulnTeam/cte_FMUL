from server_file import ServerFile, LockError
from typedefs import Address
from typing import Dict, List
from service import Service, message_type
import os
import shutil
import Pyro4

# TODO: dit is vast lelijk
ERROR_WRONG_MESSAGE = 1
ERROR_FILE_NOT_IN_RAM = 2
ERROR_FILE_NOT_JOINED = 3
ERROR_FILE_NOT_PRESENT = 4
ERROR_FILE_ILLEGAL_LOCK = 5
ERROR_NOT_LOCKED = 6
ERROR_ILLEGAL_PIECE_ID = 7


@Pyro4.expose
@Pyro4.behavior(instance_mode="single")
class Filesystem(Service):
    """

    """
    def __init__(self, *super_args) -> None:
        super().__init__(*super_args)
        # Check server config for root directory
        # TODO: retrieve from server
        self.root_dir: str = os.path.realpath('../test')
        self.usernames: Dict[Address, str] = {}

        # Files sorted by path relative to root dir
        self.file_dict: Dict[str, ServerFile] = {}
        self.root_tree = self.parse_walk(list(os.walk(self.root_dir)),
                                         self.root_dir)

    def add_file(self, file_path: str) -> None:
        """
        Add the file to the Filesystem. Path file is relative to root
        directory.
        """

        if file_path not in self.file_dict:
            self.file_dict[file_path] = ServerFile(self.root_dir, file_path)

    def list_files(self) -> List[str]:
        """
        Lists all files currently within the file system (in RAM), relative to
        the root directory.
        """
        return list(self.file_dict.keys())

    def parse_walk(self, walk, path):
        """
        Creates directory tree of the root directory.
        """
        dir_tup = [t for t in walk if t[0] == path][0]
        walk.remove(dir_tup)
        tree = []

        for dir_name in dir_tup[1]:
            tree.append((dir_name,
                         self.parse_walk(walk, os.path.join(path, dir_name))))
        for file_name in dir_tup[2]:
            tree.append(file_name)

        return tree

    def _is_joined(self, address, file_path) -> bool:
        if file_path not in self.file_dict:
            message = f"""File {file_path} is not in system RAM.
                      Join the file to load it to memory."""
            self._send_message_client("error-response",
                                      {"message": message,
                                       "error_code": ERROR_FILE_NOT_IN_RAM},
                                      address)
            return False
        elif not self.file_dict[file_path].is_joined(address):
            message = f"Join the file {file_path} to gain access to it."
            self._send_message_client("error-response",
                                      {"message": message,
                                       "error_code": ERROR_FILE_NOT_JOINED},
                                      address)
            return False
        else:
            return True

    @message_type("file-content-request")
    async def _process_file_content_request(self, msg) -> None:
        """
        Take the file content request message and construct the appropriate
        response, sending the block via a new 'file-content-response' message.
        """
        address = msg["sender"][0]
        content = msg["content"]

        file_path = content["file_path"]

        if self._is_joined(address, file_path):
            file = self.file_dict[file_path]
            block_list = []

            for b_id, block in file.file_pt.blocks.items():
                block_list.append((b_id, block.is_open(), block.lines))

            response_content = {"piece_table": file.file_pt.table,
                                "block_list": block_list}

            self._send_message_client("file-content-response",
                                      response_content,
                                      address)
        else:
            pass
            # File not joined error

    @message_type("file-list-request")
    async def _send_file_list(self, msg) -> None:
        address = msg["sender"][0]

        net_msg = {"root_tree": self.root_tree}
        self._send_message_client("file-list-response", net_msg, address)

    @message_type("cursor-move")
    async def _move_cursor(self, msg) -> None:
        address, username = msg["sender"]
        content = msg["content"]

        path = content["file_path"]
        piece_id = content["piece_id"]
        offset = content["offset"]
        column = content["column"]

        file = self.file_dict[path]

        if not self._is_joined(address, path):
            return

        file.move_cursor(address, piece_id, offset, column)

        new_content = {
                "username": username,
                "file_path": path,
                "piece_id": piece_id,
                "offset": offset,
                "column": column,
            }

        self._send_message_client("cursor-move-broadcast",
                                  new_content,
                                  *file.get_clients(exclude=[address]))

    @message_type("cursor-list-request")
    async def _send_cursor_list(self, msg):
        address = msg["sender"][0]
        content = msg["content"]

        path = content["file_path"]

        if not self._is_joined(address, path):
            return

        curs_f = self.file_dict[path].get_cursors([address])
        cursors = [[self.usernames[c]] + curs_f[c] for c in curs_f]

        self._send_message_client("cursor-list-response",
                                  {"cursor_list": cursors},
                                  address)

    @message_type("file-join")
    async def _file_add_client(self, msg) -> None:
        """
        Add the client from the file specified in the message.
        Add the file to RAM if necessary.
        """
        content = msg["content"]

        path = content["file_path"]
        address, username = msg["sender"]

        # TODO: this should go via the pyro
        self.usernames[address] = username

        if not os.path.isfile(os.path.join(self.root_dir, path)):
            message = f"The file {path} is not present on the server."
            self._send_message_client("error-response",
                                      {"message": message,
                                       "error_code": ERROR_FILE_NOT_PRESENT},
                                      address)
            return

        # Add the file to RAM if necessary.
        if path not in self.file_dict:
            self.file_dict[path] = ServerFile(self.root_dir, path)

        # Add the file to the client list in the ServerFile class.
        self.file_dict[path].join_file(address)

        # Broadcast the change.
        self._send_file_join_broadcast(path, address)

    @message_type("file-leave")
    async def _file_remove_client(self, msg) -> None:
        """
        Remove the client from the file specified in the message.
        Remove the file from RAM if no clients are connected within the file.
        """
        content = msg["content"]

        path = content["file_path"]
        force = content["force_exit"]
        address = msg["sender"][0]

        if path not in self.file_dict:
            return

        if (not force and self.file_dict[path].client_count() == 1
                and self.file_dict[path].saved_status() is False):
            message = f"""First save the file {path} or
                      resend request with 'force_exit' = 1"""
            self._send_message_client("error-response",
                                      {"message": message,
                                       "error_code": ERROR_FILE_NOT_PRESENT},
                                      address)
            return

        self.file_dict[path].drop_client(address)

        # Remove the file from RAM if necessary.
        if self.file_dict[path].client_count() == 0:
            del self.file_dict[path]

        # Broadcast the change and remove the username
        self._send_file_leave_broadcast(path, address)
        del self.usernames[address]

    @message_type("client-disconnect")
    async def _remove_client(self, msg) -> None:
        content = msg["content"]

        address = content["address"]

        for path, f in self.file_dict.items():
            if f.is_joined(address):
                f.drop_client(address)
                self._send_file_leave_broadcast(path, address)

        # Broadcast the change and remove the username
        if address in self.usernames:
            self._send_file_leave_broadcast(path, address)
            del self.usernames[address]

    def _send_file_join_broadcast(self, file_path: str, client: Address):
        file = self.file_dict[file_path]
        self._send_message_client("file-join-broadcast",
                                  {"username": self.usernames[client],
                                   "file_path": file_path},
                                  *file.get_clients(exclude=[client]))

    def _send_file_leave_broadcast(self, file_path: str, client: Address):
        file = self.file_dict[file_path]
        self._send_message_client("file-leave-broadcast",
                                  {"username": self.usernames[client],
                                   "file_path": file_path},
                                  *file.get_clients(exclude=[client]))

    @message_type("file-lock-request")
    async def _file_add_lock(self, msg) -> None:
        """
        If possible, creates a lock in the specified file for the client,
        and sends a response with the give lock id. If locking was not
        successful, sets te 'success' flag in the response to false.
        Afterwards, broadcasts the changes to all other clients.
        """
        content = msg["content"]
        address, username = msg["sender"]

        path = content["file_path"]
        piece_id = content["piece_uuid"]
        offset = content["offset"]
        length = content["length"]

        if not self._is_joined(address, path):
            self._send_lock_response(path, False, "", address)
            return

        try:
            lock_id = self.file_dict[path].add_lock(address, piece_id,
                                                    offset, length)
        except ValueError as e:
            self._send_message_client("error-response",
                                      {
                                          "message": str(e),
                                          "error_code": ERROR_FILE_ILLEGAL_LOCK
                                      },
                                      address)

            self._send_lock_response(path, False, "", address)
            return

        self._send_lock_response(path, True, lock_id, address)
        self._send_piece_table_change_broadcast(path, lock_id, True)

    @message_type("file-unlock-request")
    async def _file_remove_lock(self, msg) -> None:
        """
        Remove the client's lock from the specified file, and broadcasts
        the changes to all other clients.
        """
        content = msg["content"]
        address, username = msg["sender"]

        path = content["file_path"]
        lock_id = content["lock_id"]

        if not self._is_joined(address, path):
            return

        self.file_dict[path].remove_lock(address, lock_id)
        self._send_piece_table_change_broadcast(path, lock_id, False)

    def _send_lock_response(self, file_path: str, success: bool,
                            lock_id: str, client: Address) -> None:
        """
        Send the file-lock-response message.
        """
        self._send_message_client("file-lock-response",
                                  {"file_path": file_path,
                                   "success": success,
                                   "lock_id": lock_id},
                                  client)

    def _send_piece_table_change_broadcast(self,
                                           file_path: str,
                                           lock_id: str,
                                           is_locked: bool) -> None:
        """
        Send the new table from the piece table to all clients within the file.
        """
        file = self.file_dict[file_path]

        lines = file.file_pt.get_piece_content(lock_id)
        block_id = file.file_pt.get_piece_block_id(lock_id)
        content = {
                    "file_path": file_path,
                    "piece_table": file.file_pt.table,
                    "changed_block": [block_id, is_locked, lines]
                  }
        self._send_message_client("file-piece-table-change-broadcast", content,
                                  *file.get_clients())

    @message_type("file-lock-list-request")
    async def _file_send_lock_list(self, msg) -> None:
        """
        Sends the lock list of the specified file to the client that
        requests it.
        """
        content = msg["content"]
        address, username = msg["sender"]

        path = content["file_path"]

        if not self._is_joined(address, path):
            return

        lock_list = self.file_dict[path].get_lock_list(self.usernames)
        self._send_message_client("file-lock-list-response",
                                  {"file_path": path,
                                   "lock_list": lock_list},
                                  address)

    def _isdir(self, path: str) -> bool:
        """
        Checks if the given path is a directory, although it does not
        necessarily need to have been created yet.
        """
        # Would use os.path.isdir, but that checks whether the path
        # actually exists, rather than whether it would be a directory
        # if it existed.
        return f"{os.path.dirname(path)}{os.sep}" == path

    def _rename_file(self, old_path: str, new_path: str) -> None:
        """
        Renames the file or directory 'old_path' to 'new_path', both paths
        relative to the root directory. Also updates ServerFile classes and
        dictionary in case they are currently in memory.
        """
        old_abs = os.path.join(self.root_dir, old_path)
        new_abs = os.path.join(self.root_dir, new_path)

        os.makedirs(os.path.dirname(new_abs), exist_ok=True)
        os.rename(old_abs, new_abs)

        # Update the file paths within memory.
        if self._isdir(old_path):
            for p in self.file_dict.keys():
                if p.startswith(old_path):
                    p_new = p.replace(old_path, new_path, 1)

                    self.file_dict[p].change_file_path(p_new)
                    self.file_dict[p_new] = self.file_dict[p]
                    del self.file_dict[p]
        else:
            if old_path in self.file_dict.keys():
                self.file_dict[old_path].change_file_path(new_path)
                self.file_dict[new_path] = self.file_dict[old_path]
                del self.file_dict[old_path]

    def _remove_file(self, old_path: str) -> None:
        """
        Removes the specified file from disk, and updates the ServerFile dict.
        """
        old_abs = os.path.join(self.root_dir, old_path)

        if self._isdir(old_path):
            shutil.rmtree(old_abs)

            for p in self.file_dict.keys():
                if p.startswith(old_path):
                    del self.file_dict[p]
        else:
            os.remove(old_abs)

            if old_path in self.file_dict.keys():
                del self.file_dict[old_path]

    def _add_file(self, new_path: str, file_content: str) -> None:
        """
        Create the specified file and required directories on disk, with the
        given file contents.
        """
        new_abs = os.path.join(self.root_dir, new_path)

        os.makedirs(os.path.dirname(new_abs), exist_ok=True)

        if not self._isdir(new_path):
            with open(new_abs, 'w') as f:
                f.write(file_content)

    @message_type("file-change")
    async def _change_file(self, msg):
        """
        Creates the file in the server root directory.
        Overwrites file if it is already present.
        """
        content = msg["content"]
        # address = msg["sender"]
        old_path = content["old_path"]
        new_path = content["new_path"]

        if new_path and old_path:
            self._rename_file(old_path, new_path)
        elif old_path:
            self._remove_file(old_path)
        elif new_path:
            self._add_file(new_path, content["file_content"])

        self.root_tree = self.parse_walk(list(os.walk(self.root_dir)),
                                         self.root_dir)

        c_msg = self._send_message("client-list-request", {})
        resp = await self._wait_for_response(c_msg["uuid"])

        self._send_message_client("file-change-broadcast", content,
                                  *resp["content"]["client_list"])


    @message_type("file-delta")
    async def _edit_block(self, msg) -> None:
        """
        Replaces a line in the given block of the piecetable
        with the new provided content.
        """

        try:
            address, username = msg["sender"]
            content = msg["content"]

            file_path = content["file_path"]
            piece_uuid = content["piece_uuid"]
            block_content = content["content"]
        except KeyError as e:
<<<<<<< HEAD
            #TODO: error sturen
=======
            self._send_message_client("error-response",
                                      {"message": str(e),
                                       "error_code": ERROR_WRONG_MESSAGE},
                                      address)
>>>>>>> 74687dfc
            return

        file = self.file_dict[file_path]

        try:
            file.update_content(address, piece_uuid, block_content)
        except LockError as e:
<<<<<<< HEAD
            #TODO send lock error
            return
        except ValueError as e:
            # self._send_message_client("file-delta-broadcast", content, [address])
            return

        self._send_message_client("file-delta-broadcast",
                                  content,
                                  *file.get_clients(exclude=[address]))

    @message_type("file-save")
    async def _save_file_to_disk(self, msg):
        try:
            address, username = msg['sender']
            content = msg['content']
            file_path = content['file_path']

            if file_path not in self.file_dict \
                or not self.file_dict[file_path].is_joined(address):
                message = f"""File {file_path} is not in system RAM.
                          Join the file to load it to memory."""
                self._send_message_client("error-response",
                                          {"message": message,
                                           "error_code": ERROR_FILE_NOT_IN_RAM},
                                          address)
                return

            self.file_dict[file_path].save_to_disk()
            content['saved'] = 'true'

            self._send_message_client("file-save-broadcast",
                                      content,
                                      *self.file_dict[file_path].get_clients())
        except KeyError as e:
            return
=======
            message = "Illegal edit, this lock does not belong to you."
            self._send_message_client("error-response",
                                      {"message": message,
                                       "error_code": ERROR_NOT_LOCKED},
                                      address)

            block_line = file.file_pt.get_piece_content(piece_uuid)
            block_content = ""
            for line in block_line:
                block_content += line

            resp_content = {
                        "file_path": file_path,
                        "piece_uuid": piece_uuid,
                        "content": block_content
                    }
            self._send_message_client("file-delta-broadcast",
                                      resp_content, address)
            return
        except ValueError as e:
            self._send_message_client("error-response",
                                      {"message": str(e),
                                       "error_code": ERROR_ILLEGAL_PIECE_ID},
                                      address)
            return

        self._send_message_client("file-delta-broadcast", content,
                                  *file.get_clients(exclude=[address]))
>>>>>>> 74687dfc

if __name__ == "__main__":
    Filesystem.start()<|MERGE_RESOLUTION|>--- conflicted
+++ resolved
@@ -479,14 +479,11 @@
             piece_uuid = content["piece_uuid"]
             block_content = content["content"]
         except KeyError as e:
-<<<<<<< HEAD
             #TODO: error sturen
-=======
             self._send_message_client("error-response",
                                       {"message": str(e),
                                        "error_code": ERROR_WRONG_MESSAGE},
                                       address)
->>>>>>> 74687dfc
             return
 
         file = self.file_dict[file_path]
@@ -494,11 +491,33 @@
         try:
             file.update_content(address, piece_uuid, block_content)
         except LockError as e:
-<<<<<<< HEAD
             #TODO send lock error
+            return
+            message = "Illegal edit, this lock does not belong to you."
+            self._send_message_client("error-response",
+                                      {"message": message,
+                                       "error_code": ERROR_NOT_LOCKED},
+                                      address)
+
+            block_line = file.file_pt.get_piece_content(piece_uuid)
+            block_content = ""
+            for line in block_line:
+                block_content += line
+
+            resp_content = {
+                        "file_path": file_path,
+                        "piece_uuid": piece_uuid,
+                        "content": block_content
+                    }
+            self._send_message_client("file-delta-broadcast",
+                                      resp_content, address)
             return
         except ValueError as e:
             # self._send_message_client("file-delta-broadcast", content, [address])
+            self._send_message_client("error-response",
+                                      {"message": str(e),
+                                       "error_code": ERROR_ILLEGAL_PIECE_ID},
+                                      address)
             return
 
         self._send_message_client("file-delta-broadcast",
@@ -530,36 +549,6 @@
                                       *self.file_dict[file_path].get_clients())
         except KeyError as e:
             return
-=======
-            message = "Illegal edit, this lock does not belong to you."
-            self._send_message_client("error-response",
-                                      {"message": message,
-                                       "error_code": ERROR_NOT_LOCKED},
-                                      address)
-
-            block_line = file.file_pt.get_piece_content(piece_uuid)
-            block_content = ""
-            for line in block_line:
-                block_content += line
-
-            resp_content = {
-                        "file_path": file_path,
-                        "piece_uuid": piece_uuid,
-                        "content": block_content
-                    }
-            self._send_message_client("file-delta-broadcast",
-                                      resp_content, address)
-            return
-        except ValueError as e:
-            self._send_message_client("error-response",
-                                      {"message": str(e),
-                                       "error_code": ERROR_ILLEGAL_PIECE_ID},
-                                      address)
-            return
-
-        self._send_message_client("file-delta-broadcast", content,
-                                  *file.get_clients(exclude=[address]))
->>>>>>> 74687dfc
 
 if __name__ == "__main__":
     Filesystem.start()