from server_file import ServerFile, LockError
from typedefs import Address
from typing import Dict, List
from service import Service, message_type
import traceback
import os
import shutil
import Pyro4

# TODO: dit is vast lelijk
ERROR_WRONG_MESSAGE = 1
ERROR_FILE_NOT_IN_RAM = 2
ERROR_FILE_NOT_JOINED = 3
ERROR_FILE_NOT_PRESENT = 4
ERROR_FILE_ILLEGAL_LOCK = 5
ERROR_NOT_LOCKED = 6
ERROR_ILLEGAL_PIECE_ID = 7


@Pyro4.expose
@Pyro4.behavior(instance_mode="single")
class Filesystem(Service):
    """

    """
    def __init__(self, *super_args) -> None:
        super().__init__(*super_args)
        # Check server config for root directory
        # TODO: retrieve from server
        self.root_dir: str = os.path.realpath('../file_root')
        self.usernames: Dict[Address, str] = {}

        # Files sorted by path relative to root dir
        self.file_dict: Dict[str, ServerFile] = {}
        self.root_tree = self.parse_walk(list(os.walk(self.root_dir)),
                                         self.root_dir)

    def add_file(self, file_path: str) -> None:
        """
        Add the file to the Filesystem. Path file is relative to root
        directory.
        """

        if file_path not in self.file_dict:
            self.file_dict[file_path] = ServerFile(self.root_dir, file_path)

    def list_files(self) -> List[str]:
        """
        Lists all files currently within the file system (in RAM), relative to
        the root directory.
        """
        return list(self.file_dict.keys())

    def parse_walk(self, walk, path):
        """
        Creates directory tree of the root directory.
        """
        dir_tup = [t for t in walk if t[0] == path][0]
        walk.remove(dir_tup)
        tree = []

        for dir_name in dir_tup[1]:
            tree.append((dir_name,
                         self.parse_walk(walk, os.path.join(path, dir_name))))
        for file_name in dir_tup[2]:
            tree.append(file_name)

        return tree

    def _is_joined(self, address, file_path) -> bool:
        if file_path not in self.file_dict:
            message = f"""File {file_path} is not in system RAM.
                      Join the file to load it to memory."""
            self._send_message_client("error-response",
                                      {"message": message,
                                       "error_code": ERROR_FILE_NOT_IN_RAM},
                                      address)
            return False
        elif not self.file_dict[file_path].is_joined(address):
            message = f"Join the file {file_path} to gain access to it."
            self._send_message_client("error-response",
                                      {"message": message,
                                       "error_code": ERROR_FILE_NOT_JOINED},
                                      address)
            return False
        else:
            return True

    @message_type("file-content-request")
    async def _process_file_content_request(self, msg) -> None:
        """
        Take the file content request message and construct the appropriate
        response, sending the block via a new 'file-content-response' message.
        """
        address = msg["sender"][0]
        content = msg["content"]

        file_path = content["file_path"]

        if self._is_joined(address, file_path):
            file = self.file_dict[file_path]
            block_list = []

            for b_id, block in file.file_pt.blocks.items():
                block_list.append((b_id, block.is_open(), block.lines))

            response_content = {"piece_table": file.file_pt.table,
                                "block_list": block_list}

            self._send_message_client("file-content-response",
                                      response_content,
                                      address)
        else:
            pass
            # File not joined error

    @message_type("file-list-request")
    async def _send_file_list(self, msg) -> None:
        address = msg["sender"][0]

        net_msg = {"root_tree": self.root_tree}
        self._send_message_client("file-list-response", net_msg, address)

    @message_type("cursor-move")
    async def _move_cursor(self, msg) -> None:
        address, username = msg["sender"]
        content = msg["content"]

        path = content["file_path"]
        piece_id = content["piece_id"]
        offset = content["offset"]
        column = content["column"]

        file = self.file_dict[path]

        if not self._is_joined(address, path):
            return

        file.move_cursor(address, piece_id, offset, column)

        new_content = {
                "username": username,
                "file_path": path,
                "piece_id": piece_id,
                "offset": offset,
                "column": column,
            }

        self._send_message_client("cursor-move-broadcast",
                                  new_content,
                                  *file.get_clients(exclude=[address]))

    @message_type("cursor-list-request")
    async def _clist_request_handler(self, msg):
        address = msg["sender"][0]
        content = msg["content"]

        path = content["file_path"]

        if not self._is_joined(address, path):
            return

<<<<<<< HEAD
        self._send_cursor_list(self, path, address, exclude=(address,))
=======
        self._send_cursor_list(path, address, exclude=(address,))
>>>>>>> 8b3c03b2

    def _send_cursor_list(self, path, *addrs, exclude=None):
        """
        Send the cursor list for a path to the given addresses.

        If no addresses are passed, send the cursor list to everyone who
        is joined to the file.
        """
        curs_f = self.file_dict[path].get_cursors(exclude)
        cursors = [[self.usernames[c]] + curs_f[c] for c in curs_f]

        if not addrs:
            addrs = curs_f.get_clients()
            # broadcast
            pass

        self._send_message_client("cursor-list-response",
                                  {"cursor_list": cursors},
                                  *addrs)
<<<<<<< HEAD
=======

    def _broadcast_file_cursors(self, file):
        for client, loc in file.clients.items():
            uname = self.usernames[client]
            self._send_message_client("cursor-move-broadcast",
                                      {
                                          "username": uname,
                                          "file_path": file.file_path_relative,
                                          "piece_id": loc[0],
                                          "offset": loc[1],
                                          "column": loc[2]
                                      },
                                      *file.get_clients(exclude=client))
>>>>>>> 8b3c03b2

    @message_type("file-join")
    async def _file_add_client(self, msg) -> None:
        """
        Add the client from the file specified in the message.
        Add the file to RAM if necessary.
        """
        content = msg["content"]

        path = content["file_path"]
        address, username = msg["sender"]

        # TODO: this should go via the pyro
        self.usernames[address] = username

        if not os.path.isfile(os.path.join(self.root_dir, path)):
            message = f"The file {path} is not present on the server."
            self._send_message_client("error-response",
                                      {"message": message,
                                       "error_code": ERROR_FILE_NOT_PRESENT},
                                      address)
            return

        # Add the file to RAM if necessary.
        if path not in self.file_dict:
            self.file_dict[path] = ServerFile(self.root_dir, path)

        # Add the file to the client list in the ServerFile class.
        self.file_dict[path].join_file(address)

        # Broadcast the change.
        self._send_file_join_broadcast(path, address)

    @message_type("file-leave")
    async def _file_remove_client(self, msg) -> None:
        """
        Remove the client from the file specified in the message.
        Remove the file from RAM if no clients are connected within the file.
        """
        content = msg["content"]

        path = content["file_path"]
        force = content["force_exit"]
        address = msg["sender"][0]

        if path not in self.file_dict:
            return

        if (not force and self.file_dict[path].client_count() == 1
                and self.file_dict[path].saved_status() is False):
            message = f"""First save the file {path} or
                      resend request with 'force_exit' = 1"""
            self._send_message_client("error-response",
                                      {"message": message,
                                       "error_code": ERROR_FILE_NOT_PRESENT},
                                      address)
            return

        self.file_dict[path].drop_client(address)

        # Remove the file from RAM if necessary.
        if self.file_dict[path].client_count() == 0:
            del self.file_dict[path]

        # Broadcast the change and remove the username
        self._send_file_leave_broadcast(path, address)
        self._send_piece_table_change_broadcast(path)

        if self.usernames[address]:
            del self.usernames[address]

    @message_type("client-disconnect")
    async def _remove_client(self, msg) -> None:
        content = msg["content"]

        address = content["address"]

        for path, f in self.file_dict.items():
            if f.is_joined(address):
                # Remove the client from the file and broadcast the change.
                f.drop_client(address)
                self._send_file_leave_broadcast(path, address)
                self._send_piece_table_change_broadcast(path)

        if address in self.usernames:
            del self.usernames[address]

    def _send_file_join_broadcast(self, file_path: str, client: Address):
        file = self.file_dict[file_path]
        self._send_message_client("file-join-broadcast",
                                  {"username": self.usernames[client],
                                   "file_path": file_path},
                                  *file.get_clients(exclude=[client]))

    def _send_file_leave_broadcast(self, file_path: str, client: Address):
        file = self.file_dict[file_path]
        self._send_message_client("file-leave-broadcast",
                                  {"username": self.usernames[client],
                                   "file_path": file_path},
                                  *file.get_clients(exclude=[client]))

    @message_type("file-lock-request")
    async def _file_add_lock(self, msg) -> None:
        """
        If possible, creates a lock in the specified file for the client,
        and sends a response with the give lock id. If locking was not
        successful, sets te 'success' flag in the response to false.
        Afterwards, broadcasts the changes to all other clients.
        """
        content = msg["content"]
        address, username = msg["sender"]

        path = content["file_path"]
        piece_id = content["piece_uuid"]
        offset = content["offset"]
        length = content["length"]

        if not self._is_joined(address, path):
            self._send_lock_response(path, False, "", address)
            return

        try:
            lock_id = self.file_dict[path].add_lock(address, piece_id,
                                                    offset, length, username)
        except ValueError as e:
            print(traceback.print_exc())
            self._send_message_client("error-response",
                                      {
                                          "message": str(e),
                                          "error_code": ERROR_FILE_ILLEGAL_LOCK
                                      },
                                      address)

            self._send_lock_response(path, False, "", address)
            return

        self._send_lock_response(path, True, lock_id, address)
        self._send_piece_table_change_broadcast(path, lock_id, True)
        self._broadcast_file_cursors(self.file_dict[path])

    @message_type("file-unlock-request")
    async def _file_remove_lock(self, msg) -> None:
        """
        Remove the client's lock from the specified file, and broadcasts
        the changes to all other clients.
        """
        content = msg["content"]
        address, username = msg["sender"]

        path = content["file_path"]
        lock_id = content["lock_id"]

        if not self._is_joined(address, path):
            return

        self.file_dict[path].remove_lock(address, lock_id)
        self._send_piece_table_change_broadcast(path, lock_id, False)

    def _send_lock_response(self, file_path: str, success: bool,
                            lock_id: str, client: Address) -> None:
        """
        Send the file-lock-response message.
        """
        self._send_message_client("file-lock-response",
                                  {"file_path": file_path,
                                   "success": success,
                                   "lock_id": lock_id},
                                  client)

    def _send_piece_table_change_broadcast(self,
                                           file_path: str,
                                           lock_id: str = "",
                                           is_locked: bool = False) -> None:
        """
        Send the new table from the piece table to all clients within the file.
        Also sends the updated cursor positions.
        """
        file = self.file_dict[file_path]

        lines = file.file_pt.get_piece_content(lock_id)
        if lock_id:
            block_id = file.file_pt.get_piece_block_id(lock_id)
        else:
            block_id = -1  # Signals no block is changed

        content = {
                    "file_path": file_path,
                    "piece_table": file.file_pt.table,
                    "changed_block": [block_id, is_locked, lines]
                  }
        self._send_message_client("file-piece-table-change-broadcast", content,
                                  *file.get_clients())

        self._broadcast_file_cursors(file)

    @message_type("file-lock-list-request")
    async def _file_send_lock_list(self, msg) -> None:
        """
        Sends the lock list of the specified file to the client that
        requests it.
        """
        content = msg["content"]
        address, username = msg["sender"]

        path = content["file_path"]

        if not self._is_joined(address, path):
            return

        lock_list = self.file_dict[path].get_lock_list(self.usernames)
        self._send_message_client("file-lock-list-response",
                                  {"file_path": path,
                                   "lock_list": lock_list},
                                  address)

    def _isdir(self, path: str) -> bool:
        """
        Checks if the given path is a directory, although it does not
        necessarily need to have been created yet.
        """
        # Would use os.path.isdir, but that checks whether the path
        # actually exists, rather than whether it would be a directory
        # if it existed.
        return f"{os.path.dirname(path)}{os.sep}" == path

    def _rename_file(self, old_path: str, new_path: str) -> None:
        """
        Renames the file or directory 'old_path' to 'new_path', both paths
        relative to the root directory. Also updates ServerFile classes and
        dictionary in case they are currently in memory.
        """
        old_abs = os.path.join(self.root_dir, old_path)
        new_abs = os.path.join(self.root_dir, new_path)

        os.makedirs(os.path.dirname(new_abs), exist_ok=True)
        os.rename(old_abs, new_abs)

        # Update the file paths within memory.
        if self._isdir(old_path):
            for p in self.file_dict.keys():
                if p.startswith(old_path):
                    p_new = p.replace(old_path, new_path, 1)

                    self.file_dict[p].change_file_path(p_new)
                    self.file_dict[p_new] = self.file_dict[p]
                    del self.file_dict[p]
        else:
            if old_path in self.file_dict.keys():
                self.file_dict[old_path].change_file_path(new_path)
                self.file_dict[new_path] = self.file_dict[old_path]
                del self.file_dict[old_path]

    def _remove_file(self, old_path: str) -> None:
        """
        Removes the specified file from disk, and updates the ServerFile dict.
        """
        old_abs = os.path.join(self.root_dir, old_path)

        if self._isdir(old_path):
            shutil.rmtree(old_abs)

            for p in self.file_dict.keys():
                if p.startswith(old_path):
                    del self.file_dict[p]
        else:
            os.remove(old_abs)

            if old_path in self.file_dict.keys():
                del self.file_dict[old_path]

    def _add_file(self, new_path: str, file_content: str) -> None:
        """
        Create the specified file and required directories on disk, with the
        given file contents.
        """
        new_abs = os.path.join(self.root_dir, new_path)

        os.makedirs(os.path.dirname(new_abs), exist_ok=True)

        if not self._isdir(new_path):
            with open(new_abs, 'w') as f:
                f.write(file_content)

    @message_type("file-change")
    async def _change_file(self, msg):
        """
        Creates the file in the server root directory.
        Overwrites file if it is already present.
        """
        content = msg["content"]
        # address = msg["sender"]
        old_path = content["old_path"]
        new_path = content["new_path"]

        if new_path and old_path:
            self._rename_file(old_path, new_path)
        elif old_path:
            self._remove_file(old_path)
        elif new_path:
            self._add_file(new_path, content["file_content"])

        self.root_tree = self.parse_walk(list(os.walk(self.root_dir)),
                                         self.root_dir)

        c_msg = self._send_message("client-list-request", {})
        resp = await self._wait_for_response(c_msg["uuid"])

        self._send_message_client("file-change-broadcast", content,
                                  *resp["content"]["client_list"])


    @message_type("file-delta")
    async def _edit_block(self, msg) -> None:
        """
        Replaces a line in the given block of the piecetable
        with the new provided content.
        """

        try:
            address, username = msg["sender"]
            content = msg["content"]

            file_path = content["file_path"]
            piece_uuid = content["piece_uuid"]
            block_content = content["content"]
        except KeyError as e:
            #TODO: error sturen
            self._send_message_client("error-response",
                                      {"message": str(e),
                                       "error_code": ERROR_WRONG_MESSAGE},
                                      address)
            return

        file = self.file_dict[file_path]

        try:
            file.update_content(username, piece_uuid, block_content)
        except LockError as e:
            #TODO send lock error
            return
            message = "Illegal edit, this lock does not belong to you."
            self._send_message_client("error-response",
                                      {"message": message,
                                       "error_code": ERROR_NOT_LOCKED},
                                      address)

            block_line = file.file_pt.get_piece_content(piece_uuid)
            block_content = ""
            for line in block_line:
                block_content += line

            resp_content = {
                        "file_path": file_path,
                        "piece_uuid": piece_uuid,
                        "content": block_content
                    }
            self._send_message_client("file-delta-broadcast",
                                      resp_content, address)
            return
        except ValueError as e:
            # self._send_message_client("file-delta-broadcast", content, [address])
            self._send_message_client("error-response",
                                      {"message": str(e),
                                       "error_code": ERROR_ILLEGAL_PIECE_ID},
                                      address)
            return

        self._send_message_client("file-delta-broadcast",
                                  content,
                                  *file.get_clients(exclude=[address]))

    @message_type("file-save")
    async def _save_file_to_disk(self, msg):
        try:
            address, username = msg['sender']
            content = msg['content']
            file_path = content['file_path']

            if file_path not in self.file_dict \
                or not self.file_dict[file_path].is_joined(address):
                message = f"""File {file_path} is not in system RAM.
                          Join the file to load it to memory."""
                self._send_message_client("error-response",
                                          {"message": message,
                                           "error_code": ERROR_FILE_NOT_IN_RAM},
                                          address)
                return

            self.file_dict[file_path].save_to_disk()
            content['saved'] = 'true'

            self._send_message_client("file-save-broadcast",
                                      content,
                                      *self.file_dict[file_path].get_clients())
        except KeyError as e:
            return

if __name__ == "__main__":
    Filesystem.start()<|MERGE_RESOLUTION|>--- conflicted
+++ resolved
@@ -160,11 +160,7 @@
         if not self._is_joined(address, path):
             return
 
-<<<<<<< HEAD
-        self._send_cursor_list(self, path, address, exclude=(address,))
-=======
         self._send_cursor_list(path, address, exclude=(address,))
->>>>>>> 8b3c03b2
 
     def _send_cursor_list(self, path, *addrs, exclude=None):
         """
@@ -184,8 +180,6 @@
         self._send_message_client("cursor-list-response",
                                   {"cursor_list": cursors},
                                   *addrs)
-<<<<<<< HEAD
-=======
 
     def _broadcast_file_cursors(self, file):
         for client, loc in file.clients.items():
@@ -199,7 +193,6 @@
                                           "column": loc[2]
                                       },
                                       *file.get_clients(exclude=client))
->>>>>>> 8b3c03b2
 
     @message_type("file-join")
     async def _file_add_client(self, msg) -> None:
