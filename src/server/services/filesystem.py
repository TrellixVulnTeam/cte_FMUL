--- conflicted
+++ resolved
@@ -100,21 +100,8 @@
         length = content["length"]
         file_path = content["file_path"]
 
-<<<<<<< HEAD
         if self._is_joined(address, file_path):
-            block = self.get_block(file_path, start, length)
-=======
-        if file_path not in self.file_dict.keys():
-            # TODO: send exception to client
-            # "File is not in system RAM. Join the file to load it to memory."
-            pass
-        elif not self.file_dict[file_path].is_joined(address):
-            # TODO: send exception to client
-            # "Please join the file before requesting its contents."
-            pass
-        else:
             block = ''.join(self.get_block(file_path, start, length))
->>>>>>> e908feaa
 
             response_content = {"file_content": block, "address": address}
             self._send_message_client("file-content-response",
