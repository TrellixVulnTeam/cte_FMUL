--- conflicted
+++ resolved
@@ -10,14 +10,9 @@
 python3 websocket_server.py &
 PIDW=$1
 
-<<<<<<< HEAD
 python3 test/response_test_a.py &
 python3 test/response_test_b.py &
-=======
 trap 'pkill python3' INT TERM QUIT
->>>>>>> 1aa440a8
-
-trap 'pkill python3' INT
 
 wait $PIDL
 wait $PIDW
