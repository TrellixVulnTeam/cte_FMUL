--- conflicted
+++ resolved
@@ -1,5 +1,4 @@
 #!/bin/sh
-<<<<<<< HEAD
 export PYRO_SERIALIZERS_ACCEPTED=pickle
 export PYRO_SERIALIZER=pickle
 python3.7 -m Pyro4.naming &
@@ -13,26 +12,6 @@
 python3.7 websocket_server.py &
 PIDW=$1
 
-trap 'pkill -u robin -f python' INT TERM QUIT
-=======
-
-# determine how to start the services
-python=python3
-
-type python3.7 >/dev/null 2>&1
-if [ $? -eq 0 ]; then
-	python=python3.7
-fi
-
-# start services
-trap "pkill -f $python" INT TERM QUIT
-
-$python -m Pyro4.naming &
-PIDN=$!
-$python message_bus.py &
-$python logger.py &
-$python filesystem.py &
-$python ws_server.py &
->>>>>>> 1a15389b
+trap 'kill $PIDN $PIDM $PIDL $PIDF $PIDW' INT TERM QUIT
 
 wait $PIDN